# Byte-compiled / optimized / DLL files
__pycache__/
*.py[cod]
*$py.class

# C extensions
*.so

# Distribution / packaging
.Python
build/
develop-eggs/
dist/
downloads/
eggs/
.eggs/
lib/
lib64/
parts/
sdist/
var/
wheels/
pip-wheel-metadata/
share/python-wheels/
*.egg-info/
.installed.cfg
*.egg
MANIFEST
.pypirc

# PyInstaller
#  Usually these files are written by a python script from a template
#  before PyInstaller builds the exe, so as to inject date/other infos into it.
*.manifest
*.spec

# Installer logs
pip-log.txt
pip-delete-this-directory.txt

# Unit test / coverage reports
htmlcov/
.tox/
.nox/
.coverage
.coverage.*
.cache
nosetests.xml
coverage.xml
*.cover
*.py,cover
.hypothesis/
.pytest_cache/

# Translations
*.mo
*.pot

# Django stuff:
*.log
local_settings.py
db.sqlite3
db.sqlite3-journal

# Flask stuff:
instance/
.webassets-cache

# Scrapy stuff:
.scrapy

# Sphinx documentation
docs/_build/

# PyBuilder
target/

# Jupyter Notebook
.ipynb_checkpoints

# IPython
profile_default/
ipython_config.py

# pyenv
.python-version

# pipenv
#   According to pypa/pipenv#598, it is recommended to include Pipfile.lock in version control.
#   However, in case of collaboration, if having platform-specific dependencies or dependencies
#   having no cross-platform support, pipenv may install dependencies that don't work, or not
#   install all needed dependencies.
#Pipfile.lock

# PEP 582; used by e.g. github.com/David-OConnor/pyflow
__pypackages__/

# Celery stuff
celerybeat-schedule
celerybeat.pid

# SageMath parsed files
*.sage.py

# Environments
.env
.venv
env/
venv/
ENV/
env.bak/
venv.bak/

# Spyder project settings
.spyderproject
.spyproject

# Rope project settings
.ropeproject

# mkdocs documentation
/site

# mypy
.mypy_cache/
.dmypy.json
dmypy.json

# Pyre type checker
.pyre/

# Visual Studio Code
.vscode/

# Configuration files
/*.yml

# Data files
data/
tests/data/

# Models and checkpoints
pretrained/
<<<<<<< HEAD
.models/
=======
./models/
>>>>>>> 8f350146
logs/
checkpoints/
*.pth

# Result files
results/

# macOS
.DS_Store

# Plain text files in the root working directory are most likely temporary
/*.txt

# Sphinx documentation
docs/_build/

# TensorFlow datasets
tensorflow_datasets/

# Homomorphic encryption
.ckks_context/<|MERGE_RESOLUTION|>--- conflicted
+++ resolved
@@ -1,3 +1,36 @@
+Skip to content
+Search or jump to…
+Pull requests
+Issues
+Codespaces
+Marketplace
+Explore
+ 
+@dixiyao 
+TL-System
+/
+plato
+Public
+Code
+Issues
+2
+Pull requests
+1
+Actions
+Projects
+Wiki
+Security
+Insights
+plato/.gitignore
+@dixiyao
+dixiyao Allowed ViT models from HuggingFace to be trained from scratch; Added…
+…
+Latest commit 8f35014 24 minutes ago
+ History
+ 5 contributors
+@baochunli@dixiyao@CSJDeveloper@cying17@HeyHao
+165 lines (131 sloc)  2.17 KB
+
 # Byte-compiled / optimized / DLL files
 __pycache__/
 *.py[cod]
@@ -141,11 +174,7 @@
 
 # Models and checkpoints
 pretrained/
-<<<<<<< HEAD
-.models/
-=======
 ./models/
->>>>>>> 8f350146
 logs/
 checkpoints/
 *.pth
@@ -166,4 +195,19 @@
 tensorflow_datasets/
 
 # Homomorphic encryption
-.ckks_context/+.ckks_context/
+Footer
+© 2022 GitHub, Inc.
+Footer navigation
+Terms
+Privacy
+Security
+Status
+Docs
+Contact GitHub
+Pricing
+API
+Training
+Blog
+About
+plato/.gitignore at main · TL-System/plato