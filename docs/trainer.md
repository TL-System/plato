--- conflicted
+++ resolved
@@ -4,15 +4,10 @@
 
 The common practice is to customize the training loop using inheritance for important features that change the state of the training process. To customize the training loop using inheritance, subclass the `basic.Trainer` class in `plato.trainers`, and override the following methods:
 
-<<<<<<< HEAD
-````{admonition} **get_train_loader(self, batch_size, trainset, sampler, \*\*kwargs)**
-This is a class method that is called to create an instance of the trainloader to be used in the training loop.
-=======
 ````{admonition} **get_train_loader()**
 **`def get_train_loader(self, batch_size, trainset, sampler, **kwargs)`**
 
 Returns an instance of the trainloader to be used in the training loop.
->>>>>>> afdd215a
 
 `batch_size` the batch size.
 
@@ -112,13 +107,9 @@
 ```
 ````
 
-<<<<<<< HEAD
-````{admonition} **train_step_start(self, config, batch=None)**
-=======
 ````{admonition} **train_step_start()**
 **`def train_step_start(self, config, batch=None)`**
 
->>>>>>> afdd215a
 Override this method to complete additional tasks at the beginning of each step within a training epoch.
 
 `config` the configuration settings used in the training loop. It corresponds directly to the `trainer` section in the configuration file.
@@ -132,13 +123,9 @@
     logging.info("[Client #%d] Started training epoch %d batch %d.", self.client_id, self.current_epoch, batch)
 ````
 
-<<<<<<< HEAD
-````{admonition} **train_step_end(self, config, batch=None, loss=None)**
-=======
 ````{admonition} **train_step_end()**
 **`def train_step_end(self, config, batch=None, loss=None)`**
 
->>>>>>> afdd215a
 Override this method to complete additional tasks at the end of each step within a training epoch.
 
 `config` the configuration settings used in the training loop. It corresponds directly to the `trainer` section in the configuration file.
@@ -162,13 +149,9 @@
     )
 ````
 
-<<<<<<< HEAD
-````{admonition} **perform_forward_and_backward_passes(self, config, examples, labels)**
-=======
 ````{admonition} **perform_forward_and_backward_passes()**
 **`def perform_forward_and_backward_passes(self, config, examples, labels)`**
 
->>>>>>> afdd215a
 Override this method to perform custom forward and backward passes within each training step.
 
 `config` the configuration settings used in the training loop. It corresponds directly to the `trainer` section in the configuration file.
@@ -198,12 +181,6 @@
     return loss
 ````
 
-<<<<<<< HEAD
-````{admonition} **process_outputs(outputs)**
-Override this method to further process model outputs in `test_model()` .
-
-`outputs` the model outputs, which may contain features or other information depending on the custom model.
-=======
 ````{admonition} **process_outputs()**
 **`def process_outputs(outputs)`**
 
@@ -212,7 +189,6 @@
 The method returns the processed outputs.
 
 `outputs` the outputs after the model is applied to test data samples, which may contain features or other information depending on the model.
->>>>>>> afdd215a
 
 **Example:**
 
@@ -302,13 +278,9 @@
 ```
 ````
 
-<<<<<<< HEAD
-````{admonition} **on_train_step_start(self, trainer, config, batch=None)**
-=======
 ````{admonition} **on_train_step_start()**
 **`def on_train_step_start(self, trainer, config, batch=None)`**
 
->>>>>>> afdd215a
 Override this method to complete additional tasks at the beginning of each step within a training epoch.
 
 `trainer` the trainer instance that activated this callback upon the occurrence of the corresponding event.
@@ -324,13 +296,9 @@
     logging.info("[Client #%d] Started training epoch %d batch %d.", trainer.client_id, trainer.current_epoch, batch)
 ````
 
-<<<<<<< HEAD
-````{admonition} **on_train_step_end(self, trainer, config, batch=None, loss=None)**
-=======
 ````{admonition} **on_train_step_end()**
 **`def on_train_step_end(self, trainer, config, batch=None, loss=None)`**
 
->>>>>>> afdd215a
 Override this method to complete additional tasks at the end of each step within a training epoch.
 
 `trainer` the trainer instance that activated this callback upon the occurrence of the corresponding event.
