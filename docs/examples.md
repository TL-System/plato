# Examples

In `examples/`, we included a wide variety of examples that showcased how third-party deep learning frameworks, such as [Catalyst](https://catalyst-team.github.io/catalyst/), can be used, and how a collection of federated learning algorithms in the research literature can be implemented using Plato by customizing the `client`, `server`, `algorithm`, and `trainer`. We also included detailed tutorials on how Plato can be run on Google Colab. Here is a list of the examples we included.

````{admonition} **Catalyst**
Plato supports the use of third-party frameworks for its training loops. This example shows how [Catalyst](https://catalyst-team.github.io/catalyst/) can be used with Plato for local training and testing on the clients. This example uses a very simple PyTorch model and the MNIST dataset to show how the model, the training and validation datasets, as well as the training and testing loops can be quickly customized in Plato.

```shell
python examples/catalyst/catalyst_example.py -c examples/catalyst/catalyst_fedavg_lenet5.yml
```
````

````{admonition} **FedProx**
To better handle system heterogeneity, the FedProx algorithm introduced a proximal term in the optimizer used by local training on the clients. It has been quite widely cited and compared with in the federated learning literature.

```shell
python examples/fedprox/fedprox.py -c examples/fedprox/fedprox_MNIST_lenet5.yml
```

```{note}
T. Li, A. K. Sahu, M. Zaheer, M. Sanjabi, A. Talwalkar, V. Smith. &ldquo;[Federated Optimization in Heterogeneous Networks](https://proceedings.mlsys.org/paper/2020/file/38af86134b65d0f10fe33d30dd76442e-Paper.pdf),&rdquo; Proceedings of Machine Learning and Systems (MLSys), 2020.
```
````

````{admonition} **FedAsync**
FedAsync is one of the first algorithms proposed in the literature towards operating federated learning training sessions in *asynchronous* mode, which Plato supports natively. It advocated aggregating aggressively whenever only *one* client reported its local updates to the server.

In its implementation, FedAsync's server subclasses from the `FedAvg` server and overrides its `configure()` and `aggregate_weights()` functions. In `configure()`, it needs to add some custom features (of obtaining a mixing hyperparameter for later use in the aggregation process), and calls `super().configure()` first, similar to its `__init__()` function calling `super().__init__()`. When it overrides `aggregate_weights()`, however, it supplied a completely custom implementation of this function.

```shell
python examples/fedasync/fedasync.py -c examples/fedasync/fedasync_MNIST_lenet5.yml
python examples/fedasync/fedasync.py -c examples/fedasync/fedasync_CIFAR10_resnet18.yml
```

```{note}
C. Xie, S. Koyejo, I. Gupta. &ldquo;[Asynchronous Federated Optimization](https://opt-ml.org/papers/2020/paper_28.pdf),&rdquo; in Proc. 12th Annual Workshop on Optimization for Machine Learning (OPT 2020).
```
````

````{admonition} **Active Federated Learning**
With Active Federated Learning as a client selection algorithm, clients were selected not uniformly at random in each round, but with a probability conditioned on the current model and the data on the client to maximize training efficiency. The objective was to reduce the number of required training iterations while maintaining the same model accuracy. In its implementation in `examples/afl/afl_server.py`, the server overrides `choose_clients()` to implement a custom client selection algorithm, and overrides `weights_aggregated()` to extract additional information from client reports.

```shell
python examples/afl/afl.py -c examples/afl/afl_FashionMNIST_lenet5.yml
```

```{note}
J. Goetz, K. Malik, D. Bui, S. Moon, H. Liu, A. Kumar. &ldquo;[Active Federated Learning](https://arxiv.org/abs/1909.12641),&rdquo; September 2019.
```
````


````{admonition} **FedAtt**
FedAtt is a server aggregation algorithm, where client updates were aggregated using a layer-wise attention-based mechanism that considered the similarity between the server and client models.  The objective was to improve the accuracy or perplexity of the trained model with the same number of communication rounds. In its implementation in `examples/fedatt/fedatt_algorithm.py`, the PyTorch implementation of FedAtt overrides `aggregate_weights()` to implement FedAtt as a custom server aggregation algorithm.

```shell
python examples/fedatt/fedatt.py -c examples/fedatt/fedatt_FashionMNIST_lenet5.yml
```

```{note}
S. Ji, S. Pan, G. Long, X. Li, J. Jiang, Z. Huang. &ldquo;[Learning Private Neural Language Modeling with Attentive Aggregation](https://arxiv.org/abs/1812.07108),&rdquo; in the Proceedings of the 2019 International Joint Conference on Neural Networks (IJCNN), March 2019.
```
````


````{admonition} **FedAdp**
FedAdp is another server aggregation algorithm, which exploited the implicit connection between data distribution on a client and the contribution from that client to the global model, measured at the server by inferring gradient information of participating clients. In its implementation in `examples/fedadp/fedadp_server.py`, a framework-agnostic implementation of FedAdp overrides `aggregate_deltas()` to implement FedAdp as a custom server aggregation algorithm.

```shell
python examples/fedadp/fedadp.py -c examples/fedadp/fedadp_FashionMNIST_lenet5.yml
```

```{note}
H. Wu, P. Wang. &ldquo;[Fast-Convergent Federated Learning with Adaptive Weighting](https://ieeexplore.ieee.org/abstract/document/9442814),&rdquo; in IEEE Transactions on Cognitive Communications and Networking (TCCN 2021).
```
````

````{admonition} **Federated Unlearning**
Federated unlearning is a concept proposed in the recent research literature that uses an unlearning algorithm, such as retraining from scratch, to guarantee that a client is able to remove all the effects of its local private data samples from the trained model.  In its implementation in `examples/fedunlearning/fedunlearning_server.py` and `examples/fedunlearning/fedunlearning_client.py`, a framework-agnostic implementation of federated unlearning overrides several methods in the client and server APIs, such as the server's `aggregate_deltas()` to implement federated unlearning.

```shell
python examples/fedunlearning/fedunlearning.py -c examples/fedunlearning/fedunlearning_adahessian_MNIST_lenet5.yml
```

```{note}
If the AdaHessian optimizer is used as in the example configuration file, it will reflect what the following paper proposed:

Liu et al., &ldquo;[The Right to be Forgotten in Federated Learning: An Efficient Realization with Rapid Retraining](https://arxiv.org/abs/2203.07320),&rdquo; in Proc. INFOCOM, 2022.
```
````

````{admonition} **Gradient leakage attacks and defenses**
Gradient leakage attacks and their defenses have been extensively studied in the research literature on federated learning.  In `examples/dlg/`, several attacks, including `DLG`, `iDLG`, and `csDLG`, have been implemented, as well as several defense mechanisms, including `Soteria`, `GradDefense`, `Differential Privacy`, `Gradient Compression`, and `Outpost`. A variety of methods in the trainer API has been used in their implementations.

```shell
python examples/dlg/dlg.py -c examples/dlg/reconstruction_emnist.yml --cpu
```
````

````{admonition} **SCAFFOLD**
SCAFFOLD is a synchronous federated learning algorithm that performs server aggregation with control variates to better handle statistical heterogeneity. It has been quite widely cited and compared with in the federated learning literature. In this example, two processors, called `ExtractControlVariatesProcessor` and `SendControlVariateProcessor`, have been introduced to the client using a callback class, called `ScaffoldCallback`. They are used for sending control variates between the clients and the server. Each client also tries to maintain its own control variates for local optimization using files.

```shell
python examples/scaffold/scaffold.py -c examples/scaffold/scaffold_MNIST_lenet5.yml
```

```{note}
Karimireddy et al., &ldquo;[SCAFFOLD: Stochastic Controlled Averaging for Federated Learning](http://proceedings.mlr.press/v119/karimireddy20a.html), &rdquo; in Proc. International Conference on Machine Learning (ICML), 2020.
```
````

````{admonition} **Pisces**
Pisces is an asynchronous federated learning algorithm that performs biased client selection based on overall utilities and weighted server aggregation based on staleness. In this example, a client running the Pisces algorithm calculates its statistical utility and report it together with model updates to Pisces server. The server then evaluates the overall utility for each client based on the reported statistical utility and client staleness, and selects clients for the next communication round. The algorithm also attempts to detect outliers via DBSCAN for better robustness.

```shell
python examples/pisces/pisces.py -c examples/pisces/pisces_MNIST_lenet5.yml
```

```{note}
Jiang et al., &ldquo;[Pisces: Efficient Federated Learning via Guided Asynchronous Training](https://arxiv.org/pdf/2206.09264.pdf),
&rdquo; in Proc. ACM Symposium on Cloud Computing (SoCC), 2022.
```
````

````{admonition} **Split Learning**
Split learning aims to collaboratively train deep learning models with the server performing a portion of the training process. In split learning, each training iteration is separated into two phases: the clients first send extracted features at a specific cut layer to the server, and then the server continues the forward pass and computes gradients, which will be sent back to the clients to complete the backward pass of the training. Unlike federated learning, split learning clients sequentially interact with the server, and the global model is synchronized implicitly through the model on the server side, which is shared and updated by all clients.
```shell
python examples/split_learning/split_learning.py -c examples/split_learning/split_learning_MNIST_lenet5.yml -l warn
```

```{note}
Vepakomma, et al., &ldquo;[Split Learning for Health: Distributed Deep Learning without Sharing Raw Patient Data](https://arxiv.org/abs/1812.00564),&rdquo; in Proc. AI for Social Good Workshop, affiliated with the International Conference on Learning Representations (ICLR), 2018.
```
````

````{admonition} **FedRLNAS**
FedRLNAS is an algorithm designed to conduct Federated Neural Architecture Search without sending the entire supernet to the clients. Instead, clients still perform conventional model training as in Federated Averaging, and the server will search for the best model architecture. In this example, the server overrides ```aggregate_weights()``` to aggregate updates from subnets of different architectures into the supernet, and implements architecture parameter updates in ```weights_aggregated()```. In its implementation, only only DARTS search space is supported.

```shell
python examples/fedrlnas/fedrlnas.py -c examples/fedrlnas/FedRLNAS_MNIST_DARTS.yml
```

```{note}
Yao, et al., &ldquo;[Federated Model Search via Reinforcement Learning](https://ieeexplore.ieee.org/document/9546522),&rdquo; in Proc. International Conference on Distributed Computing Systems (ICDCS), 2021.
```
````

````{admonition} **Oort**
Oort is a federated learning algorithm that performs biased client selection based on both statistical utility and system utility. Originally, Oort is proposed for synchronous federated learning. In this example, it was adapted to support both synchronous and asynchronous federated learning. Notably, the Oort server maintains a blacklist for clients that have been selected too many times (10 by defualt). If `per_round` / `total_clients` is large, e.g. 2/5, the Oort server may not work correctly because most clients are in the blacklist and there will not be a sufficient number of clients that can be selected.

```shell
python examples/oort/oort.py -c examples/oort/oort_MNIST_lenet5.yml
```

```{note}
Lai, et al., &ldquo;[Oort: Efficient Federated Learning via Guided Participant Selection](https://www.usenix.org/system/files/osdi21-lai.pdf),&rdquo; in Proc. USENIX Symposium on Operating Systems Design and Implementation (OSDI), 2021.
```
````

````{admonition} **MaskCrypt**
MaskCrypt is a secure federated learning system based on homomorphic encryption. Instead of encrypting all the model updates, MaskCrypt encrypts only part of them to balance the tradeoff between security and efficiency. In this example, clients only select 5% of the model updates to encrypt during the learning process. The number of encrypted weights is determined by `encrypt_ratio`, which can be adjusted in the configuration file. A random mask will be adopted if `random_mask` is set to true.

```shell
python examples/maskcrypt/maskcrypt.py -c examples/maskcrypt/maskcrypt_MNIST_lenet5.yml
```
````

````{admonition} **Hermes**
Hermes utilizes structured pruning to improve both communication efficiency and inference efficiency of federated learning. It prunes channels with the lowest magnitudes in each local model and adjusts the pruning amount based on each local model’s test accuracy and its previous pruning amount. When the server aggregates pruned updates, it only averages parameters that were not pruned on all clients.

```shell
python examples/hermes/hermes.py -c examples/hermes/hermes_MNIST_lenet5.yml
```

```{note}
Li et al., &ldquo;[Hermes: An Efficient Federated Learning Framework for Heterogeneous Mobile Clients](https://sites.duke.edu/angli/files/2021/10/2021_Mobicom_Hermes_v1.pdf),
&rdquo; in Proc. 27th Annual International Conference on Mobile Computing and Networking (MobiCom), 2021.
```
````

````{admonition} **FedSCR**
FedSCR uses structured pruning to prune each update’s entire filters and channels if their summed parameter values are below a particular threshold.

```shell
python examples/fedscr/fedscr.py -c examples/fedscr/fedscr_MNIST_lenet5.yml
```

```{note}
Wu et al., &ldquo;[FedSCR: Structure-Based Communication Reduction for Federated Learning](https://ieeexplore.ieee.org/document/9303442),
&rdquo; IEEE Trans. Parallel Distributed Syst., 2021.
```
````

````{admonition} **Sub-FedAvg**
Sub-FedAvg aims to obtain a personalized model for each client with non-i.i.d. local data and reduce. It iteratively prunes the parameters of the neural networks which results in removing the commonly shared parameters of clients’ models and keeping the personalized ones. Besides the original version for two-layer federated learning, the version for three-layer federated learning has been implemented as well.

For two-layer federated learning:

```shell
python examples/sub_fedavg/subfedavg.py -c examples/sub_fedavg/subfedavg_MNIST_lenet5.yml
```

For three-layer federated learning:

```shell
python examples/sub_fedavg/subcs.py -c examples/sub_fedavg/subcs_MNIST_lenet5.yml
```

```{note}
Vahidian et al., &ldquo;[Personalized Federated Learning by Structured and Unstructured Pruning under Data Heterogeneity](https://arxiv.org/pdf/2105.00562.pdf),
&rdquo; in Proc. 41st IEEE International Conference on Distributed Computing Systems Workshops (ICDCSW), 2021.
```
````

````{admonition} **Tempo**
Tempo is proposed to improve training performance in three-layer federated learning. It adaptively tunes the number of each client's local training epochs based on the difference between its edge server's locally aggregated model and the current global model.

```shell
python examples/tempo/tempo.py -c examples/tempo/tempo_MNIST_lenet5.yml
```

```{note}
Ying et al., &ldquo;[Tempo: Improving Training Performance in Cross-Silo Federated Learning](https://iqua.ece.toronto.edu/papers/chenying-icassp22.pdf),
&rdquo; in Proc. IEEE International Conference on Acoustics, Speech and Signal Processing (ICASSP), 2022.
```
````

````{admonition} **FedSaw**
FedSaw is proposed to improve training performance in three-layer federated learning with L1-norm structured pruning. Edge servers and clients pruned their updates before sending them out. FedSaw adaptively tunes the pruning amount of each edge server and its clients based on the difference between the edge server's locally aggregated model and the current global model.

```shell
python examples/fedsaw/fedsaw.py -c examples/fedsaw/fedsaw_MNIST_lenet5.yml
```
````

````{admonition} **FedTP**
FedTP is proposed to improve personalized federated learning with transformer structured models. For each client, the attention maps in the transformer block are generated and updated by a hypernet working on the server, instead of being updated by average aggregation. The core part is in ```fedtp_server```: ```customize_server_payload``` reloads the weights of attention maps with attention generated by hypernet before sending the models to clients and ```aggregate_weights``` updates the hypernet besides doing averaging aggregation of other parts of the model. 

```shell
python ./examples/fedtp/fedtp.py -c ./examples/fedtp/FedTP_CIFAR10_ViT_NonIID03_scratch.yml
```

```{note}
Hongxia et al., &ldquo;[FedTP: Federated Learning by Transformer Personalization](https://arxiv.org/pdf/2211.01572v1.pdf).&rdquo;
````

````{admonition} **PerFedRLNAS**
PerFedRLNAS is an algorithm designed to personalize different models on each client considering data and system heterogeneity, via Federated Neural Architecture Search. Different from FedRLNAS, where the server searches a uniform architecture for all clients. In this algorithm, each client will be given a different model strcuture and learn personalized architecture and model weights. In this example, the update rules and sample rules are redesigned to support this feature. In current implementation, examples of NASVIT MobileNetV3, and DARTS search space are provided. 

NASVIT search space:
```shell
python ./examples/pfedrlnas/VIT/fednas.py -c ./examples/pfedrlnas/configs/PerFedRLNAS_CIFAR10_NASVIT_NonIID01.yml
```
MobileNetV3 search space (synchronous mode):
```
python ./examples/pfedrlnas/MobileNetV3/fednas.py -c ./examples/pfedrlnas/configs/PerFedRLNAS_CIFAR10_Mobilenet_NonIID03.yml
```
MobileNetV3 search space (asynchronous mode):
```
python ./examples/pfedrlnas/MobileNetV3/fednas.py -c ./examples/pfedrlnas/configs/MobileNetV3_CIFAR10_03_async.yml
```
DARTS search space
```
python ./examples/pfedrlnas/DARTS/fednas.py -c ./examples/pfedrlnas/configs/PerFedRLNAS_CIFAR10_DARTS_NonIID_03.yml
```

````

````{admonition} **FedRep**
FedRep is an algorithm for learning a shared data representation across clients and unique, personalized local ``heads'' for each client. In this implementation, after each round of local training, only the representation on each client is retrieved and uploaded to the server for aggregation.

```shell
python3 examples/fedrep/fedrep.py -c examples/fedrep/fedrep_MNIST_lenet5.yml
```

```{note}
Collins et al., &ldquo;[Exploiting Shared Representations for Personalized Federated Learning](http://proceedings.mlr.press/v139/collins21a/collins21a.pdf),
&rdquo; in International Conference on Machine Learning, 2021.
```
````

````{admonition} **FedBABU**
FedBABU argued that a better federated global model performance does not constantly improve personalization. In this algorithm, it only updates the body of the model during FL training. In this implementation, the head is frozen at the beginning of each local training epoch through the API ```train_run_start```.

```shell
python3 examples/fedbabu/fedbabu.py -c examples/fedbabu/fedavg_cifar10_levit.yml
```

```{note}
Oh et al., &ldquo;[FedBABU: Towards Enhanced Representation for Federated Image Classification](https://openreview.net/forum?id=HuaYQfggn5u),
&rdquo; in International Conference on Learning Representations (ICLR), 2022.
```
````


````{admonition} **APFL**
APFL is a synchronous personalized federated learning algorithm that jointly optimizes the global model and personalized models by interpolating between local and personalized models. It has been quite widely cited and compared with in the personalized federated learning literature. In this example, once the global model is received, each client will carry out a regular local update, and then conduct a personalized optimization to acquire a trained personalized model. The trained global model and the personalized model will subsequently be combined using the parameter "alpha," which can be dynamically updated.

```shell
python examples/apfl/apfl.py -c examples/apfl/apfl_MNIST_lenet5_noniid.yml -b NIPS
```

```{note}
Yuyang Deng, et.al., &ldquo;[Adaptive Personalized Federated Learning](https://arxiv.org/abs/2003.13461),
&rdquo; in Arxiv, 2021.
```
````

<<<<<<< HEAD
````{admonition} **FedPer**
FedPer is a synchronous personalized federated learning algorithm that learns a global representation and personalized heads, but makes simultaneous local updates for both sets of parameters, therefore makes the same number of local updates for the head and the representation on each local round.

```shell
python examples/fedper/fedper.py -c examples/fedper/fedper_MNIST_lenet5_noniid.yml -b NIPS
```

```{note}
Manoj Ghuhan Arivazhagan, et.al., &ldquo;[Federated learning with personalization layers](https://arxiv.org/abs/1912.00818),
&rdquo; in Arxiv, 2019.
=======
````{admonition} **LG-FedAvg**
LG-FedAvg is a synchronous personalized federated learning algorithm that learns local representations and a global head. Therefore, only the head of one model is exchanged between the server and clients, while each client maintains a body of the model as its personalized encoder.

```shell
python examples/lgfedavg/lgfedavg.py -c examples/lgfedavg/lgfedavg_MNIST_lenet5_noniid.yml -b NIPS
```

```{note}
Paul Pu Liang, et.al., &ldquo;[Think Locally, Act Globally: Federated Learning with Local and Global Representations](https://arxiv.org/abs/2001.01523),
&rdquo; in Proc. NeurIPS, 2019.
>>>>>>> 43b1feaf
```
````


````{admonition} **Ditto**
Ditto is another synchronous personalized federated learning algorithm that jointly optimizes the global model and personalized models by learning local models that are encouraged to be close together by global regularization. In this example, once the global model is received, each client will carry out a regular local update followed by a Ditto solver to optimize the personalized model. 

```shell
python examples/ditto/ditto.py -c examples/ditto/ditto_MNIST_lenet5_noniid.yml -b NIPS
```

```{note}
Tian Li, et.al, &ldquo;[Ditto: Fair and robust federated learning through personalization](https://proceedings.mlr.press/v139/li21h.html),
&rdquo; in Proc ICML, 2021.
```
````

````{admonition} **SysHeteroFL**
In the paper system-heterogneous federated learning revisited through architecture search, it is proposed that assigning models of different architectures to the clients to achieve better performance when there are resource budgets on the clients. In this implementation, subnets of ResNet model with different architectures are sampled.

```shell
python3 ./examples/sysheterofl/sysheterofl.py -c examples/sysheterofl/config_ResNet152.yml
```
````

````{admonition} **HeteroFL**
HeteroFL is an algorithm aimed at solving heterogenous computing resources requirements on different federated learning clients. They use five different complexities to compress the channel width of the model. In the implementation, we need to modify the model to implement those five complexities and scale modules. We provide examples of ```ResNet``` family and ```MobileNetV3``` family here. The core operations of assigning different complexities to the clients and aggregate models of complexities are in function ```get_local_parameters``` and ```aggregation``` respectively, in ```heterofl_algorithm.py```.

```shell
python examples/heterofl/heterofl.py -c examples/heterofl/heterofl_resnet18_dynamic.yml
```

```{note}
Diao et al., &ldquo;[HeteroFL: Computation and Communication Efficient Federated Learning for Heterogeneous Clients](https://openreview.net/forum?id=TNkPBBYFkXg),
&rdquo; in International Conference on Learning Representations (ICLR), 2021.
````

````{admonition} **FedRolex**
FedRolex argues the statistical method of pruning channels in HeteroFL will cause unbalanced updates of the model parameters. In this algorithm, they introduce a rolling mechanism to evenly update the parameters of each channel in the system-heterogenous federated learning. In this implementation, models of ResNet and ViT are supported.

```shell
python3 examples/fedrolex/fedrolex.py -c examples/fedrolex/example_ViT.yml
```

```{note}
Alam et al., &ldquo;[FedRolex: Model-Heterogeneous Federated Learning with Rolling Sub-Model Extraction](https://openreview.net/forum?id=OtxyysUdBE),
&rdquo; in Conference on Neural Information Processing Systems (NeurIPS), 2022.
```
````

````{admonition} **AnyCostFL**
AnyCostFL is an on-demand system-heterogeneous federated learning method to assign models of different architectures to meet the resource budgets of devices in federated learning. In this algorithm, it adopts the similar policy to assign models of different channel pruning rates as the HeteroFL. But they prune the channel on the basis of the magnitude of the $l_2$ norms of the channels. In this implementation, models of ResNet and ViT are supported.

```shell
python3 examples/anycostfl/anycostfl.py -c examples/anycostfl/example_ResNet.yml
```

```{note}
Li et al., &ldquo;[AnycostFL: Efficient On-Demand Federated Learning over Heterogeneous Edge Device](https://arxiv.org/abs/2301.03062),
&rdquo; in Proc. INFOCOM, 2022.
```
````

````{admonition} **Polaris**
Polaris is a client selection method for asynchronous federated learning. In this method, it selects clients via balancing between local device speed and local data quality from an optimization perspective. As it does not require extra information rather than local updates, Polaris is pluggable to any other federated aggregation methods.

```shell
python3 examples/polaris/polaris.py -c examples/polaris/polaris_LeNet5.yml
```
```{note}
Kang et al., &ldquo;[POLARIS: Accelerating Asynchronous Federated Learning with Client Selection],
&rdquo; 
````


With the recent redesign of the Plato API, the following list is outdated and will be updated as they are tested again.

|                                                                Method                                                                | Notes                                                                                                                                                                                                                                                                                                                                                                                                                                     | Tested |
|:------------------------------------------------------------------------------------------------------------------------------------:|:------------------------------------------------------------------------------------------------------------------------------------------------------------------------------------------------------------------------------------------------------------------------------------------------------------------------------------------------------------------------------------------------------------------------------------------|:------:|
|                                [Adaptive Freezing](https://henryhxu.github.io/share/chen-icdcs21.pdf)                                | Change directory to `examples/adaptive_freezing` and run `python adaptive_freezing.py -c <configuration file>`.                                                                                                                                                                                                                                                                                                                           |  Yes   |
| [Gradient-Instructed Frequency Tuning](https://github.com/TL-System/plato/blob/main/examples/adaptive_sync/papers/adaptive_sync.pdf) | Change directory to `examples/adaptive_sync` and run `python adaptive_sync.py -c <configuration file>`.                                                                                                                                                                                                                                                                                                                                   |  Yes   |
|                                       [Attack Adaptive](https://arxiv.org/pdf/2102.05257.pdf)                                        | Change directory to `examples/attack_adaptive` and run `python attack_adaptive.py -c <configuration file>`.                                                                                                                                                                                                                                                                                                                               |  Yes   |
|                                                   Customizing clients and servers                                                    | This example shows how a custom client, server, and model can be built by using class inheritance in Python. Change directory to `examples/customized` and run `python custom_server.py` to run a standalone server (with no client processes launched), then run `python custom_client.py` to start a client that connects to a server running on `localhost`. To showcase how a custom model can be used, run `python custom_model.py`. |  Yes   |
|                                                    Running Plato in Google Colab                                                     | This example shows how Google Colab can be used to run Plato in a terminal. Two Colab notebooks have been provided as examples, one for running Plato directly in a Colab notebook, and another for running Plato in a terminal (which is much more convenient).                                                                                                                                                                          |  Yes   |
|   [MistNet](https://github.com/TL-System/plato/blob/main/docs/papers/MistNet.pdf) with separate client and server implementations    | Change directory to `examples/dist_mistnet` and run `python custom_server.py -c ./mistnet_lenet5_server.yml`, then run `python custom_client.py -c ./mistnet_lenet5_client.yml -i 1`.                                                                                                                                                                                                                                                     |  Yes   |
|               [FedNova](https://proceedings.neurips.cc/paper/2020/hash/564127c03caab942e503ee6f810f54fd-Abstract.html)               | Change directory to `examples/fednova` and run `python fednova.py -c <configuration file>`.                                                                                                                                                                                                                                                                                                                                               |  Yes   |
|                                           [FedSarah](https://arxiv.org/pdf/1703.00102.pdf)                                           | Change directory to `examples/fedsarah` and run `python fedsarah.py -c <configuration file>`.                                                                                                                                                                                                                                                                                                                                             |  Yes   |<|MERGE_RESOLUTION|>--- conflicted
+++ resolved
@@ -306,7 +306,6 @@
 ```
 ````
 
-<<<<<<< HEAD
 ````{admonition} **FedPer**
 FedPer is a synchronous personalized federated learning algorithm that learns a global representation and personalized heads, but makes simultaneous local updates for both sets of parameters, therefore makes the same number of local updates for the head and the representation on each local round.
 
@@ -317,7 +316,6 @@
 ```{note}
 Manoj Ghuhan Arivazhagan, et.al., &ldquo;[Federated learning with personalization layers](https://arxiv.org/abs/1912.00818),
 &rdquo; in Arxiv, 2019.
-=======
 ````{admonition} **LG-FedAvg**
 LG-FedAvg is a synchronous personalized federated learning algorithm that learns local representations and a global head. Therefore, only the head of one model is exchanged between the server and clients, while each client maintains a body of the model as its personalized encoder.
 
@@ -328,7 +326,6 @@
 ```{note}
 Paul Pu Liang, et.al., &ldquo;[Think Locally, Act Globally: Federated Learning with Local and Global Representations](https://arxiv.org/abs/2001.01523),
 &rdquo; in Proc. NeurIPS, 2019.
->>>>>>> 43b1feaf
 ```
 ````
 
