# Configuration Settings

In Plato, all configuration settings are read from a configuration file when the clients and the servers launch, and the configuration file follows the YAML format for the sake of simplicity and readability. This document introduces all the possible settings in the configuration file.

```{note}
Attributes in **bold** must be included in a configuration file, while attributes in *italic* only need to be included under certain conditions.
```


## general

```{admonition} base_path
The path prefix for datasets, models, checkpoints, and results.

The default value is `./`.
```

```{admonition} debug
When `debug` is turned off, the server will try to recover from a failed client by using client processes that are still alive for training. If it's turned on, the server will terminate itself immediately when a client fails.

Valid values are `true` or `false`. The default value is `false`.
```


## clients

```{admonition} **type**
The type of the federated learning client. Valid values include `simple`, which represents a basic client who sends weight updates to the server; and `mistnet`, which is client following the MistNet algorithm.
```

```{admonition} **total_clients**
The total number of clients in a training session.
```

```{admonition} **per_round**
The number of clients selected in each round. It should be lower than `total_clients`.
```

````{admonition} do_test
Whether or not the clients compute test accuracies locally using local testsets. Computing test accuracies locally may be useful in certain cases, such as personalized federated learning. Valid values are `true` or `false`.

```{note}
If this setting is `true` and the configuration file has a `results` section, test accuracies of every selected client in each round will be logged in a `.csv` file.
```
````

````{admonition} comm_simulation
Whether client-server communication should be simulated with reading and writing files. This is useful when the clients and the server are launched on the same machine and share a filesystem.

The default value is `true`.

```{admonition} compute_comm_time
When client-server communication is simulated, whether or not the transmission time — the time it takes for the payload to be completely transmitted to the server — should be computed with a pre-specified server bandwidth.
```
````

`````{admonition} speed_simulation
Whether or not the training speed of the clients are simulated. Simulating the training speed of the clients is useful when simulating *client heterogeneity*, where asynchronous federated learning may outperform synchronous federated learning. Valid values are `true` or `false`.

If `speed_simulation` is `true`, we need to specify the probability distribution used for generating a sleep time (in seconds per epoch) for each client, using the following setting:

```{admonition} random_seed
This random seed is used exclusively for generating the sleep time (in seconds per epoch).

The default value is `1`.
```

```{admonition} max_sleep_time
This is used to specify the longest possible sleep time in seconds.

The default value is `60`.
```

````{admonition} simulation_distribution
Parameters for simulating client heterogeneity in training speed. It has an embedded parameter `distribution`, which can be set to `normal` for the normal distribution, `zipf` for the Zipf distribution (which is discrete), or `pareto` for the Pareto distribution (which is continuous).

For the normal distribution, we can specify `mean` for its mean value and `sd` for its standard deviation; for the Zipf distribution, we can specify `s`; and for the Pareto distribution, we can specify `alpha` to adjust how heavy-tailed it is. Here is an example:

```yaml
speed_simulation: true
simulation_distribution:
    distribution: pareto
    alpha: 1
```
````
`````

````{admonition} sleep_simulation
Should clients really go to sleep (`false`), or should we just simulate the sleep times (`true`)? The default is `false`.

Simulating the sleep times — rather than letting clients go to sleep and measure the actual local training times including the sleep times — will be helpful to increase the speed of running the experiments, and to improve reproducibility, since every time the experiments run, the average training time will remain the same, and specified using the `avg_training_time` setting below.

```{admonition} **avg_training_time**
If we are simulating client training times, what is the average training time? When we are simulating the sleep times rather than letting clients go to sleep, we will not be able to use the measured wall-clock time for local training. As a result, we need to specify this value in lieu of the measured training time.
```
````

```{admonition} outbound_processors
A list of processors for the client to apply on the payload before sending it out to the server. Multiple processors are permitted.

- `feature_randomized_response` Activate randomized response on features for PyTorch MistNet, must also set `algorithm.epsilon` to activate. Must be placed before `feature_unbatch`.

- `feature_laplace` Add random noise with laplace distribution to features for PyTorch MistNet. Must be placed before `feature_unbatch`.

- `feature_gaussian` Add random noise with gaussian distribution to features for PyTorch MistNet. Must be placed before `feature_unbatch`.

- `feature_quantize` Quantize features for PyTorch MistNet. Must not be used together with `outbound_feature_ndarrays`.

- `feature_unbatch` Unbatch features for PyTorch MistNet clients, must use this processor for every PyTorch MistNet client before sending.

- `outbound_feature_ndarrays` Convert PyTorch tensor features into NumPy arrays before sending to the server, for the benefit of saving a substantial amount of communication overhead if the feature dataset is large. Must be placed after `feature_unbatch`.

- `model_deepcopy` Return a deepcopy of the state_dict to prevent changing internal parameters of the model within clients.

- `model_randomized_response` Activate randomized response on model parameters for PyTorch, must also set `algorithm.epsilon` to activate.

- `model_quantize` Quantize model parameters for PyTorch.

- `model_quantize_qsgd` Quantize model parameters for PyTorch with QSGD.

- `unstructured_pruning` Process unstructured pruning on model weights for PyTorch. The `model_compress` processor needs to be applied after it in the configuration file or the communication overhead will not be reduced.

- `structured_pruning` Process structured pruning on model weights for PyTorch. The `model_compress` processor needs to be applied after it in the configuration file or the communication overhead will not be reduced.

- `model_compress` Compress model parameters with `Zstandard` compression algorithm. Must be placed as the last processor if applied.

- `model_encrypt` Encrypts the model parameters using homomorphic encyrption.
```

```{admonition} inbound_processors
A list of processors for the client to apply on the payload before receiving it from the server.

- `model_decompress` Decompress model parameters. Must be placed as the first processor if `model_compress` is applied on the server side.

- `model_decrypt` Decrypts the model parameters using homomorphic encyrption.

```

## server

```{admonition} type
The type of the server.

- `fedavg` a Federated Averaging (FedAvg) server.

- `fedavg_cross_silo` a Federated Averaging server that handles cross-silo federated learning by interacting with edge servers rather than with clients directly. When this server is used, `algorithm.type` must be `fedavg`.

- `mistnet` a MistNet server.

- `fedavg_gan` a Federated Averaging server that handles Generative Adversarial Networks (GANs).

- `fedavg_he` a Federated Averaging server that handles model updates after homomorphic encryption. When this server is used, the clients need to enable inbound processor `model_decrypt` to decrypt the global model from server, and outbound processor `model_encrypt` to encrypt the model updates.
```

```{admonition} **address**
The address of the central server, such as `127.0.0.1`.
```

```{admonition} **port**
The port number of the central server, such as `8000`.
```

```{admonition} disable_clients
If this optional setting is `true`, the server will not launched client processes on the same physical machine. This is useful when the server is deployed in the cloud and connected to by remote clients.
```

```{admonition} s3_endpoint_url
The endpoint URL for an S3-compatible storage service, used for transferring payloads between clients and servers.
```

```{admonition} s3_bucket
The bucket name for an S3-compatible storage service, used for transferring payloads between clients and servers.
```

```{admonition} random_seed
The random seed used for selecting clients (and sampling the test dataset on the server, if needed) so that experiments are reproducible.
```

```{admonition} ping_interval
The time interval in seconds at which the server pings the client. The default value is `3600`.
```

```{admonition} ping_timeout
The time in seconds that the client waits for the server to respond before disconnecting. The default value is `3600`.
```

```{admonition} synchronous
Whether training session should operate in synchronous (`true`) or asynchronous (`false`) mode.
```

```{admonition} periodic_interval
The time interval for a server operating in asynchronous mode to aggregate received updates. Any positive integer could be used for `periodic_interval`. The default value is 5 seconds. This is only used when we are not simulating the wall-clock time using the `simulate_wall_time` setting below.
```

```{admonition} simulate_wall_time
Whether or not the wall clock time on the server is simulated. This is useful when clients train in batches, rather than concurrently, due to limited resources (such as a limited amount of CUDA memory on the GPUs).
```

```{admonition} staleness_bound
In asynchronous mode, whether or not we should wait for clients who are behind the current round (*stale*) by more than this value. Any positive integer could be used for `staleness_bound`. The default value is `0`.
```

```{admonition} minimum_clients_aggregated
When operating in asynchronous mode, the minimum number of clients that need to arrive before aggregation and processing by the server. Any positive integer could be used for `minimum_clients_aggregated`. The default value is `1`.
```

```{admonition} minimum_edges_aggregated
When operating in asynchronous cross-silo federated learning, the minimum number of edge servers that need to arrive before aggregation and processing by the central server. Any positive integer could be used for `minimum_edges_aggregated`. The default value is `algorithm.total_silos`.
```

```{admonition} do_test
Whether the server tests the global model and computes the global accuracy or perplexity. The default is `true`.
```

```{admonition} model_path
The path to the pretrained and trained models. The deafult path is `<base_path>/models/pretrained`, where `<base_path>` is specified in the `general` section.
```

```{admonition} checkpoint_path
The path to temporary checkpoints used for resuming the training session. The default path is `<base_path>/checkpoints`, where `<base_path>` is specified in the `general` section.
```

```{admonition} outbound_processors
A list of processors to apply on the payload before sending it out to the clients. Multiple processors are permitted.

- `unstructured_pruning`: Process unstructured pruning on model weights for PyTorch. The `model_compress` processor needs to be applied after it in the configuration file or the communication overhead will not be reduced.

- `structured_pruning`: Process structured pruning on model weights for PyTorch. The `model_compress` processor needs to be applied after it in the configuration file or the communication overhead will not be reduced.

- `model_compress`: Compress model parameters with `Zstandard` compression algorithm. Must be placed as the last processor if applied.
```

```{admonition} inbound_processors
A list of processors to apply on the payload right after receiving. Multiple processors are permitted.

- `model_decompress`: Decompress model parameters. Must be placed as the first processor if `model_compress` is applied on the client side.

- `inbound_feature_tensors`: Convert PyTorch tensor features into NumPy arrays before sending to client, for the benefit of saving a substantial amount of communication overhead if the feature dataset is large. Must be used if `clients.outbound_processors` includes `outbound_feature_ndarrays`.

- `feature_dequantize`: Dequantize features for PyTorch MistNet. Must not be used together with `inbound_feature_tensors`.

- `model_dequantize`: Dequantize PyTorch model parameters back to the 32-bit floating number format.

- `model_dequantize_qsgd`: Dequantize PyTorch model parameters quantized with QSGD.
```

```{admonition} downlink_bandwidth
The server's estimated downlink capacity (server to clients or central server to edge servers in cross-silo training) in Mbps, used for computing the transmission time (see `compute_comm_time` in the `clients` section). The default value is 100.
```

```{admonition} uplink_bandwidth
The server's estimated uplink capacity (server to clients or central server to edge servers in cross-silo training) in Mbps, used for computing the transmission time (see `compute_comm_time` in the `clients` section). The default value is 100.
```

```{admonition} edge_downlink_bandwidth
The edge server's estimated downlink capacity (an edge server to its clients) in Mbps, used for computing the transmission time (see `compute_comm_time` in the `clients` section). The default value is same as `downlink_bandwidth`.
```

```{admonition} edge_uplink_bandwidth
The edge server's estimated uplink capacity (an edge server to its clients) in Mbps, used for computing the transmission time (see `compute_comm_time` in the `clients` section). The default value is same as `uplink_bandwidth`.
```

## data

```{admonition} **dataset**
The training and test datasets. The following options are available:

- `MNIST`
- `FashionMNIST`
- `EMNIST`
- `CIFAR10`
- `CIFAR100`
- `CINIC10`
- `YOLO`
- `HuggingFace`
- `PASCAL_VOC`
- `TinyImageNet`
- `CelebA`
- `Purchase`
- `Texas`
```

````{admonition} data_path
Where the dataset is located. The default is `./data`.

```{note}
For the `CINIC10` dataset, the default is `./data/CINIC-10`

For the `TinyImageNet` dataset, the default is `./data/tiny-imagenet-200`
```
````

````{admonition} train_path
Where the training dataset is located.

```{note}
`train_path` need to be specified for datasets using `YOLO`.
```
````

````{admonition} test_path
Where the test dataset is located.

```{note}
`test_path` need to be specified for datasets using `YOLO`.
```
````

````{admonition} **sampler**
How to divide the entire dataset to the clients. The following options are available:

- `iid`

- `iid_mindspore`

- `noniid`: Could have *concentration* attribute to specify the concentration parameter in the Dirichlet distribution

```{admonition} concentration
If the sampler is `noniid`, the concentration parameter for the Dirichlet distribution can be specified. The default value is `1`.
```

- `orthogonal`: Each insitution's clients have data of different classes. Could have *institution_class_ids* and *label_distribution* attributes

```{admonition} institution_class_ids
If the sampler is `orthogonal`, the indices of classes of local data of each institution's clients can be specified. e.g., `0, 1; 2, 3` (the first institution's clients only have data of class #0 and #1; the second institution's clients only have data of class #2 and #3).
```

```{admonition} label_distribution
If the sampler is `orthogonal`, the class distribution of every client's local data can be specified. The value should be `iid` or `noniid`. Default is `iid`.
```

- `mixed`: Some data are iid, while others are non-iid. Must have *non_iid_clients* attributes

```{admonition} non_iid_clients
If the sampler is `mixed`, the indices of clients whose datasets are non-i.i.d. need to be specified. Other clients' datasets are i.i.d.
```
````

<<<<<<< HEAD
````{admonition} test_set_sampler
How the test dataset is sampled when clients test locally. Any sampler type is valid.
=======
````{admonition} testset_sampler
How the test dataset is sampled when clients test locally. Any sampler type is valid. 
>>>>>>> f0a09fc3

```{note}
Without this parameter, the test dataset on either the client or the server is the entire test dataset of the datasource.
```
````

```{admonition} random_seed
The random seed used to sample each client's dataset so that experiments are reproducible.
```

```{admonition} **partition_size**
The number of samples in each client's dataset.
```

```{admonition} testset_size
The number of samples in the server's test dataset when server-side evaluation is conducted; PyTorch only (for now).
```

## trainer

````{admonition} **type**
The type of the trainer. The following types are available:
- `basic`: a basic trainer with a standard training loop.
- `diff_privacy`: a trainer that supports local differential privacy in its training loop by adding noise to the gradients during each step of training.

```{admonition} max_physical_batch_size
The limit on the physical batch size when using the `diff_privacy` trainer.  The default value is 128. The GPU memory usage of one process training the ResNet-18 model is around 2817 MB.
```

```{admonition} dp_epsilon
Total privacy budget of epsilon with the `diff_privacy` trainer. The default value is `10.0`.
```

```{admonition} dp_delta
Total privacy budget of delta with the `diff_privacy` trainer. The default value is `1e-5`.
```

```{admonition} dp_max_grad_norm
The maximum norm of the per-sample gradients with the `diff_privacy` trainer. Any gradient with norm higher than this will be clipped to this value. The default value is `1.0`.
```

- `gan`: a trainer for Generative Adversarial Networks (GANs).
````


```{admonition} **rounds**
The maximum number of training rounds.

`round` could be any positive integer.
```

````{admonition} max_concurrency
The maximum number of clients (of each edge server in cross-silo training) running concurrently on each available GPU. If this is not defined, no new processes are spawned for training.

```{note}
Plato will automatically use all available GPUs to maximize the concurrency of training, launching the same number of clients on every GPU. If `max_concurrency` is 7 and 3 GPUs are available, 21 client processes will be launched for concurrent training.
```
````

```{admonition} target_accuracy
The target accuracy of the global model.
```

```{admonition} target_perplexity
The target perplexity of the global Natural Language Processing (NLP) model.
```

```{admonition} **epochs**
The total number of epoches in local training in each communication round.
```

```{admonition} **batch_size**
The size of the mini-batch of data in each step (iteration) of the training loop.
```

```{admonition} **optimizer**
The type of the optimizer. The following options are supported:

- `Adam`
- `Adadelta`
- `Adagrad`
- `AdaHessian` (from the `torch_optimizer` package)
- `AdamW`
- `SparseAdam`
- `Adamax`
- `ASGD`
- `LBFGS`
- `NAdam`
- `RAdam`
- `RMSprop`
- `Rprop`
- `SGD`
```

````{admonition} lr_scheduler
The learning rate scheduler. The following learning rate schedulers from PyTorch are supported:

- `CosineAnnealingLR`
- `LambdaLR`
- `MultiStepLR`
- `StepLR`
- `ReduceLROnPlateau`
- `ConstantLR`
- `LinearLR`
- `ExponentialLR`
- `CyclicLR`
- `CosineAnnealingWarmRestarts`

Alternatively, all four schedulers from [timm](https://timm.fast.ai/schedulers) are supported if `lr_scheduler` is specified as `timm` and `trainer -> type` is specified as `timm_basic`. For example, to use the `SGDR` scheduler, we specify `cosine` as `sched` in its arguments (`parameters -> learning_rate`):

```
trainer:
    type: timm_basic

parameters:
    learning_rate:
        sched: cosine
        min_lr: 1.e-6
        warmup_lr: 0.0001
        warmup_epochs: 3
        cooldown_epochs: 10
```

````

```{admonition} loss_criterion
The loss criterion. The following options are supported:

- `L1Loss`
- `MSELoss`
- `BCELoss`
- `BCEWithLogitsLoss`
- `NLLLoss`
- `PoissonNLLLoss`
- `CrossEntropyLoss`
- `HingeEmbeddingLoss`
- `MarginRankingLoss`
- `TripletMarginLoss`
- `KLDivLoss`

```

```{admonition} global_lr_scheduler
Whether the learning rate should be scheduled globally (`true`) or not (`false`).
If `true`, the learning rate of the first epoch in the next communication round is scheduled based on that of the last epoch in the previous communication round.
```

````{admonition} **model_type**
The repository where the machine learning model should be retrieved from. The following options are available:

- `cnn_encoder` (for generating various encoders by extracting from CNN models such as ResNet models)
- `general_multilayer` (for generateing a multi-layer perceptron using a provided configuration)
- `huggingface` (for [HuggingFace](https://huggingface.co/models) causal language models)
- `torch_hub` (for models from [PyTorch Hub](https://pytorch.org/hub/))
- `vit` (for Vision Transformer models from [HuggingFace](https://huggingface.co/models), [Tokens-to-Token ViT](https://github.com/yitu-opensource/T2T-ViT), and [Deep Vision Transformer](https://github.com/zhoudaquan/dvit_repo))

The name of the model should be specified below, in `model_name`.

````{note}
For `vit`, please replace the `/` in model name from [https://huggingface.co/models](https://huggingface.co/models) with `@`. For example, use `google@vit-base-patch16-224-in21k` instead of `google/vit-base-patch16-224-in21k`. If you do not want to use the pretrained weights, set `parameters -> model -> pretrained` to `false`, as in the following example:

```
parameters:
    model:
        pretrained: false
```
````

````{admonition} **model_name**
The name of the machine learning model. The following options are available:

- `lenet5`
- `resnet_x`
- `vgg_x`
- `yolov5`
- `dcgan`
- `multilayer`

```{note}
If the `model_type` above specified a model repository, supply the name of the model, such as `gpt2`, here.

For `resnet_x`, x = 18, 34, 50, 101, or 152; For `vgg_x`, x = 11, 13, 16, or 19.
```
````

## algorithm

```{admonition} **type**
Aggregation algorithm.

The input should be:
- `fedavg`:  the federated averaging algorithm
- `fedavg_partial`:  the federated partial averaging algorithm (for aggregating partial sub-modules of one model).
- `mistnet`: the MistNet algorithm
```

````{admonition} cross_silo
Whether or not cross-silo training should be used.

```{admonition} **total_silos**
The total number of silos (edge servers). The input could be any positive integer.
```

```{admonition} **local_rounds**
The number of local aggregation rounds on edge servers before sending aggregated weights to the central server. The input could be any positive integer.
```
````

```{note}
When `fedavg_partial` is utilized as the algorithm, the hyper-parameter `global_submodules_name` should be set under the `trainer` of the
configuration file. Otherwise, `global_submodules_name` will be defaulted as "whole", which makes the whole defined model utilize as the global model - All parameters of the defined model will be extracted for sending and global aggregation.

Use two consecutive underscores `__` to separate sub-modules in `global_submodules_name`. For instance: "{submodule1_name}__{submodule2_name}__{submodule3_name}".

```


## results

````{admonition} types
The set of columns that will be written into a .csv file.

The valid values are:
- `round`
- `accuracy`
- `elapsed_time`
- `comm_time`
- `round_time`
- `comm_overhead`
- `local_epoch_num`
- `edge_agg_num`

```{note}
Use comma `,` to separate them. The default is `round, accuracy, elapsed_time`.
```
````

````{admonition} result_path
The path to the result `.csv` files. The default path is `<base_path>/results/`,  where `<base_path>` is specified in the `general` section.
````

## parameters

````{note}
Your parameters in your configuration file must match the keywords in `__init__` of your model, optimizer, learning rate scheduler, or loss criterion. For example, if you want to set `base_lr` in the learning scheduler `CyclicLR`, you will need:

```
parameters:
    learning_rate:
        base_lr: 0.01
```
````

```{admonition} model
All the parameter settings that need to be passed as keyword parameters when initializing the model, such as `num_classes` or `cut_layer`. The set of parameters permitted or needed depends on the model.
```

```{admonition} optimizer
All the parameter settings that need to be passed as keyword parameters when initializing the optimizer, such as `lr`, `momentum`, or `weight_decay`. The set of parameters permitted or needed depends on the optimizer.
```

```{admonition} learning_rate
All the parameter settings that need to be passed as keyword parameters when initializing the learning rate scheduler, such as `gamma`. The set of parameters permitted or needed depends on the learning rate scheduler.
```

```{admonition} loss_criterion
All the parameter settings that need to be passed as keyword parameters when initializing the loss criterion, such as `size_average`. The set of parameters permitted or needed depends on the loss criterion.
```<|MERGE_RESOLUTION|>--- conflicted
+++ resolved
@@ -336,13 +336,8 @@
 ```
 ````
 
-<<<<<<< HEAD
-````{admonition} test_set_sampler
+````{admonition} testset_sampler
 How the test dataset is sampled when clients test locally. Any sampler type is valid.
-=======
-````{admonition} testset_sampler
-How the test dataset is sampled when clients test locally. Any sampler type is valid. 
->>>>>>> f0a09fc3
 
 ```{note}
 Without this parameter, the test dataset on either the client or the server is the entire test dataset of the datasource.
