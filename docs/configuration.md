--- conflicted
+++ resolved
@@ -420,12 +420,11 @@
 - `ReduceLROnPlateau`
 ```
 
-<<<<<<< HEAD
 ```{admonition} global_lr_scheduler
 Whether the learning rate should be scheduled globally (`true`) or not (`false`).
 If `true`, the learning rate of the first epoch in the next communication round is scheduled based on that of the last epoch in the previous communication round.
 ```
-=======
+
 ````{admonition} **model_type**
 The repository where the machine learning model should be retrieved from. The following options are available:
 
@@ -434,7 +433,6 @@
 
 The name of the model should be specified below, in `model_name`.
 ````
->>>>>>> 6a2b219e
 
 ````{admonition} **model_name**
 The name of the machine learning model. The following options are available:
