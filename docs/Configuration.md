## Configuration File

**To be completed**

In Plato, all configuration parameters are read from a configuration file when the clients and the servers launch, and the configuration file follows the YAML format for the sake of simplicity and readability. 

This document introduces all the possible parameters in the configuration file.

Attributes in **bold** must be included in a configuration file, while attributes in *italic* only need to be included under certain conditions.

### clients

| Attribute | Meaning | Valid Value | Note |
|:---------:|:-------:|:-----------:|:----:|
**type**|Type of federated learning client|`simple`|A basic client who sends weight updates to the server|
|||`mistnet`|A client for MistNet|
|**total_clients**|The total number of clients|A positive number||
|**per_round**|The number of clients selected in each round| Any positive integer that is not larger than **total_clients**||
|**do_test**|Should the clients compute test accuracy locally?| `true` or `false`|| 

### server

| Attribute | Meaning | Valid Values | Note |
|:---------:|:-------:|:-----------:|:----:|
|*type*|The type of the server|`fedavg_cross_silo`|**algorithm.type** must be `fedavg`|
|**address**|The address of the central server|e.g., `127.0.0.1`||
|**port**|The port number of the central server|e.g., `8000`||
|disable_clients|If this optional setting is enabled as `true`, the server will not launched client processes on the same machine.||
|s3_endpoint_url|The endpoint URL for an S3-compatible storage service, used for transferring payloads between clients and servers.||
|s3_bucket|The bucket name for an S3-compatible storage service, used for transferring payloads between clients and servers.||
|ping_interval|The interval in seconds at which the server pings the client. The default is 3600 seconds. |||
<<<<<<< HEAD
|ping_timeout| The time in seconds that the client waits for the server to respond before disconnecting. The default is 20 seconds.|e.g., `100`|Increase this number when your session stops running when training larger models (but make sure it is not due to the *out of CUDA memory* error)|
=======
|ping_timeout| The time in seconds that the client waits for the server to respond before disconnecting. The default is 360 (seconds).||Increase this number when your session stops running when training larger models (but make sure it is not due to the *out of CUDA memory* error)|
|synchronous|Synchronous or asynchronous federated learning|`true` or `false`|If `false`, must have **periodic_interval** attribute|
|*periodic_interval*|The time interval for a server operating in asynchronous mode to aggregate received updates|Any positive integer||
>>>>>>> e691ecbd

### data

| Attribute | Meaning | Valid Value | Note |
|:---------:|:-------:|:-----------:|:----:|
<<<<<<< HEAD
|**dataset**| The training and testing dataset|`MNIST`, `FashionMNIST`, `CIFAR10`, `CINIC10`, `COCO`, `PASCAL_VOC`, or `TinyImageNet`||
=======
|**dataset**| The training and testing dataset|`MNIST`, `FashionMNIST`, `CIFAR10`, `CINIC10`, `YOLO`, `HuggingFace`, `PASCAL_VOC`, or `TinyImageNet`||
>>>>>>> e691ecbd
|**data_path**|Where the dataset is located|e.g.,`./data`|For the `CINIC10` dataset, the default `data_path` is `./data/CINIC-10`, For the `TingImageNet` dataset, the default `data_path` is `./data/ting-imagenet-200`|
|**sampler**|How to divide the entire dataset to the clients|`iid`||
|||`iid_mindspore`||
|||`noniid`|Could have *concentration* attribute to specify the concentration parameter in the Dirichlet distribution|
|||`mixed`|Some data are iid, while others are non-iid. Must have *non_iid_clients* attributes|
|random_seed|Use a fixed random seed so that experiments are reproducible (clients always have the same datasets)||
|**partition_size**|Number of samples in each client's dataset|Any positive integer||
|concentration| The concentration parameter of symmetric Dirichlet distribution, used by `noniid` **sampler** || Default value is 1|
|*non_iid_clients*|Indexs of clients whose datasets are non-iid. Other clients' datasets are iid|e.g., 4|Must have this attribute if the **sampler** is `mixed`|

### trainer

| Attribute | Meaning | Valid Value | Note |
|:---------:|:-------:|:-----------:|:----:|
|**type**|The type of the trainer|`basic`|
|**rounds**|The maximum number of training rounds|Any positive integer||
|**parallelized**|Whether the training should use multiple GPUs if available|`true` or `false`||
|max_concurrency|The maximum number of clients running concurrently. if this is not defined, no new processes are spawned for training|Any positive integer||
|target_accuracy|The target accuracy of the global model|||
|**epochs**|Number of epoches for local training in each communication round|Any positive integer||
|**optimizer**||`SGD`, `Adam` or `FedProx`||
|**batch_size**||Any positive integer||
|**learning_rate**||||
|**momentum**||||
|**weight_decay**||||   
|lr_schedule|Learning rate scheduler|`CosineAnnealingLR`, `LambdaLR`, `StepLR`, `ReduceLROnPlateau`|| 
|**model_name**|The machine learning model|`lenet5`, `resnet_x`, `vgg_x`,`wideresnet`, `feedback_transformer`, `yolov5`, `HuggingFace_CausalLM`, `inceptionv3`, `googlenet`, `unet`, `alexnet`, `squeezenet_x`, `shufflenet_x`|For `resnet_x`, x = 18, 34, 50, 101, or 152; For `vgg_x`, x = 11, 13, 16, or 19; For `squeezenet_x`, x = 0 or 1; For `shufflenet_x`, x = 0.5, 1.0, 1.5, or 2.0|
|pretrained|Use a model pretrained on ImageNet or not|`true` or `false`. Default is `false`|Can be used for `inceptionv3`, `alexnet`, and `squeezenet_x` models.|

### algorithm

| Attribute | Meaning | Valid Value | Note |
|:---------:|:-------:|:-----------:|:----:|
|**type**|Aggregation algorithm|`fedavg`|the federated averaging algorithm|
|||`mistnet`|the MistNet algorithm|
|*cross_silo*|Cross-silo training|`true` or `false`|If `true`, must have **total_silos** and **local_rounds** attributes|
|*total_silos*|The total number of silos (edge servers)|Any positive integer||
|*local_rounds*|The number of local aggregation rounds on edge servers before sending aggregated weights to the central server|Any positive integer||

### results

| Attribute | Meaning | Valid Value | Note |
|:---------:|:-------:|:-----------:|:----:|
|types|Which parameter(s) will be written into a CSV file|`accuracy`, `training_time`, `round_time`, `local_epoch_num`, `edge_agg_num`|Use comma `,` to seperate parameters|
|plot|Plot results ||Format: x\_axis&y\_axis. Use comma `,` to seperate multiple plots|
|results_dir|The directory of results||If not specify, results will be stored under `./results/<datasource>/<model>/<server_type>/`|<|MERGE_RESOLUTION|>--- conflicted
+++ resolved
@@ -29,23 +29,15 @@
 |s3_endpoint_url|The endpoint URL for an S3-compatible storage service, used for transferring payloads between clients and servers.||
 |s3_bucket|The bucket name for an S3-compatible storage service, used for transferring payloads between clients and servers.||
 |ping_interval|The interval in seconds at which the server pings the client. The default is 3600 seconds. |||
-<<<<<<< HEAD
-|ping_timeout| The time in seconds that the client waits for the server to respond before disconnecting. The default is 20 seconds.|e.g., `100`|Increase this number when your session stops running when training larger models (but make sure it is not due to the *out of CUDA memory* error)|
-=======
 |ping_timeout| The time in seconds that the client waits for the server to respond before disconnecting. The default is 360 (seconds).||Increase this number when your session stops running when training larger models (but make sure it is not due to the *out of CUDA memory* error)|
 |synchronous|Synchronous or asynchronous federated learning|`true` or `false`|If `false`, must have **periodic_interval** attribute|
 |*periodic_interval*|The time interval for a server operating in asynchronous mode to aggregate received updates|Any positive integer||
->>>>>>> e691ecbd
 
 ### data
 
 | Attribute | Meaning | Valid Value | Note |
 |:---------:|:-------:|:-----------:|:----:|
-<<<<<<< HEAD
-|**dataset**| The training and testing dataset|`MNIST`, `FashionMNIST`, `CIFAR10`, `CINIC10`, `COCO`, `PASCAL_VOC`, or `TinyImageNet`||
-=======
 |**dataset**| The training and testing dataset|`MNIST`, `FashionMNIST`, `CIFAR10`, `CINIC10`, `YOLO`, `HuggingFace`, `PASCAL_VOC`, or `TinyImageNet`||
->>>>>>> e691ecbd
 |**data_path**|Where the dataset is located|e.g.,`./data`|For the `CINIC10` dataset, the default `data_path` is `./data/CINIC-10`, For the `TingImageNet` dataset, the default `data_path` is `./data/ting-imagenet-200`|
 |**sampler**|How to divide the entire dataset to the clients|`iid`||
 |||`iid_mindspore`||
