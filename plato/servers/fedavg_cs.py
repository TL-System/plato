"""
A cross-silo federated learning server using federated averaging, as either edge or central servers.
"""

import asyncio
import logging
import os
import numpy as np

from plato.config import Config
from plato.datasources import registry as datasources_registry
from plato.processors import registry as processor_registry
from plato.samplers import registry as samplers_registry
from plato.samplers import all_inclusive
from plato.servers import fedavg
from plato.utils import csv_processor


class Server(fedavg.Server):
    """Cross-silo federated learning server using federated averaging."""

    def __init__(self, model=None, algorithm=None, trainer=None):
        super().__init__(model=model, algorithm=algorithm, trainer=trainer)

        self.current_global_round = 0
        self.average_accuracy = 0

        if Config().is_edge_server():
            # An edge client waits for the event that a certain number of
            # aggregations are completed
            self.model_aggregated = asyncio.Event()

            # An edge client waits for the event that a new global round begins
            # before starting the first round of local aggregation
            self.new_global_round_begins = asyncio.Event()

            edge_server_id = Config().args.id - Config().clients.total_clients

            # Compute the number of clients in each silo for edge servers
            edges_total_clients = [
                len(i)
                for i in np.array_split(
                    np.arange(Config().clients.total_clients),
                    Config().algorithm.total_silos,
                )
            ]
            self.total_clients = edges_total_clients[edge_server_id - 1]

            self.clients_per_round = [
                len(i)
                for i in np.array_split(
                    np.arange(Config().clients.per_round),
                    Config().algorithm.total_silos,
                )
            ][edge_server_id - 1]

            if hasattr(Config().trainer, "max_concurrency"):
                launched_total_clients = min(
                    Config().trainer.max_concurrency
                    * max(1, Config().gpu_count())
                    * Config().algorithm.total_silos,
                    Config().clients.per_round,
                )
            else:
                launched_total_clients = Config().clients.per_round

            edges_launched_clients = [
                len(i)
                for i in np.array_split(
                    np.arange(launched_total_clients), Config().algorithm.total_silos
                )
            ]
            starting_client_id = sum(edges_launched_clients[: edge_server_id - 1])
            launched_clients = edges_launched_clients[edge_server_id - 1]
            self.launched_clients = list(
                range(starting_client_id + 1, starting_client_id + 1 + launched_clients)
            )

            starting_client_id = sum(edges_total_clients[: edge_server_id - 1])
            self.clients_pool = list(
                range(
                    starting_client_id + 1, starting_client_id + 1 + self.total_clients
                )
            )

            logging.info(
                "[Edge server #%d (#%d)] Started training on %d clients with %d per round.",
                Config().args.id,
                os.getpid(),
                self.total_clients,
                self.clients_per_round,
            )

            self.recorded_items = ["global_round"] + self.recorded_items

        # Compute the number of clients for the central server
        if Config().is_central_server():
            self.clients_per_round = Config().algorithm.total_silos
            self.total_clients = self.clients_per_round

            logging.info(
                "The central server starts training with %s edge servers.",
                self.total_clients,
            )

    def configure(self):
        """
        Booting the federated learning server by setting up the data, model, and
        creating the clients.
        """
        if Config().is_edge_server():
            logging.info(
                "Configuring edge server #%d as a %s server.",
                Config().args.id,
                Config().algorithm.type,
            )
            logging.info(
                "[Edge server #%d (#%d)] Training with %s local aggregation rounds.",
                Config().args.id,
                os.getpid(),
                Config().algorithm.local_rounds,
            )

            self.init_trainer()
            self.trainer.set_client_id(Config().args.id)

            # Prepares this server for processors that processes outbound and inbound
            # data payloads
            self.outbound_processor, self.inbound_processor = processor_registry.get(
                "Server", server_id=os.getpid(), trainer=self.trainer
            )

            if (
                hasattr(Config().server, "edge_do_test")
                and Config().server.edge_do_test
            ):
                self.datasource = datasources_registry.get(client_id=Config().args.id)
                self.testset = self.datasource.get_test_set()

                if hasattr(Config().data, "testset_sampler"):
                    # Set the sampler for test set
                    self.testset_sampler = samplers_registry.get(
                        self.datasource, Config().args.id, testing=True
                    )
<<<<<<< HEAD
                elif hasattr(Config().data, "testset_size"):
                    # Set the sampler for testset
                    import torch

                    if hasattr(Config().server, "edge_random_seed"):
                        random_seed = (
                            Config().server.edge_random_seed * Config().args.id
                        )
                    else:
                        random_seed = Config().args.id

                    gen = torch.Generator()
                    gen.manual_seed(random_seed)

                    all_inclusive = range(len(self.datasource.get_test_set()))
                    test_samples = random.sample(
                        all_inclusive, Config().data.testset_size
                    )
                    self.testset_sampler = torch.utils.data.SubsetRandomSampler(
                        test_samples, generator=gen
                    )
=======
                else:
                    self.testset_sampler = all_inclusive.Sampler(
                        self.datasource, testing=True
                    )
>>>>>>> c7e75ec4

            # Initialize path of the result .csv file
            result_path = Config().params["result_path"]
            result_csv_file = f"{result_path}/edge_{os.getpid()}.csv"
            csv_processor.initialize_csv(
                result_csv_file, self.recorded_items, result_path
            )
        else:
            super().configure()

    async def select_clients(self, for_next_batch=False):
        if Config().is_edge_server() and not for_next_batch:
            if self.current_round == 0:
                # Wait until this edge server is selected by the central server
                # to avoid the edge server selects clients and clients begin training
                # before the edge server is selected
                await self.new_global_round_begins.wait()
                self.new_global_round_begins.clear()

        await super().select_clients(for_next_batch=for_next_batch)

    def customize_server_response(self, server_response: dict) -> dict:
        """Wrap up generating the server response with any additional information."""
        if Config().is_central_server():
            server_response["current_global_round"] = self.current_round
        return server_response

    async def process_reports(self):
        """Process the client reports by aggregating their weights."""
<<<<<<< HEAD
        await self.aggregate_weights(self.updates)
=======
        # To pass the client_id == 0 assertion during aggregation
        self.trainer.set_client_id(0)

        await self.aggregate_weights(self.updates)

        if Config().is_edge_server():
            self.trainer.set_client_id(Config().args.id)
>>>>>>> c7e75ec4

        # Testing the model accuracy
        if (Config().is_edge_server() and Config().clients.do_test) or (
            Config().is_central_server()
            and hasattr(Config().server, "edge_do_test")
            and Config().server.edge_do_test
        ):
            # Compute the average accuracy from client reports
            self.average_accuracy = self.accuracy_averaging(self.updates)
            logging.info(
                "[%s] Average client accuracy: %.2f%%.",
                self,
                100 * self.average_accuracy,
            )
        elif Config().is_central_server() and Config().clients.do_test:
            # Compute the average accuracy from client reports
            total_samples = sum(update.report.num_samples for update in self.updates)
            self.average_accuracy = (
                sum(
                    update.report.average_accuracy * update.report.num_samples
                    for update in self.updates
                )
                / total_samples
            )

            logging.info(
                "[%s] Average client accuracy: %.2f%%.",
                self,
                100 * self.average_accuracy,
            )

        if (
            Config().is_central_server()
            and hasattr(Config().server, "do_test")
            and Config().server.do_test
        ):
            # Test the updated model directly at the central server
            self.accuracy = self.trainer.test(self.testset, self.testset_sampler)
            if hasattr(Config().trainer, "target_perplexity"):
                logging.info(
                    "[%s] Global model perplexity: %.2f\n", self, self.accuracy
                )
            else:
                logging.info(
                    "[%s] Global model accuracy: %.2f%%\n", self, 100 * self.accuracy
                )
        elif (
            Config().is_edge_server()
            and hasattr(Config().server, "edge_do_test")
            and Config().server.edge_do_test
        ):
            # Test the aggregated model directly at the edge server
            self.accuracy = self.trainer.test(self.testset, self.testset_sampler)
            if hasattr(Config().trainer, "target_perplexity"):
                logging.info(
                    "[%s] Aggregated model perplexity: %.2f\n", self, self.accuracy
                )
            else:
                logging.info(
                    "[%s] Aggregated model accuracy: %.2f%%\n",
                    self,
                    100 * self.accuracy,
                )
        else:
            self.accuracy = self.average_accuracy

        await self.wrap_up_processing_reports()

    async def wrap_up_processing_reports(self):
        """Wrap up processing the reports with any additional work."""
        # Record results into a .csv file
        if Config().is_central_server():
            await super().wrap_up_processing_reports()

        if Config().is_edge_server():
            new_row = []
            for item in self.recorded_items:
                item_value = self.get_record_items_values()[item]
                new_row.append(item_value)

            result_csv_file = f"{Config().params['result_path']}/edge_{os.getpid()}.csv"
            csv_processor.write_csv(result_csv_file, new_row)

            if hasattr(Config().clients, "do_test") and Config().clients.do_test:
                # Updates the log for client test accuracies
                accuracy_csv_file = (
                    f"{Config().params['result_path']}/edge_{os.getpid()}_accuracy.csv"
                )

                for update in self.updates:
                    accuracy_row = [
                        self.current_round,
                        update.client_id,
                        update.report.accuracy,
                    ]
                    csv_processor.write_csv(accuracy_csv_file, accuracy_row)

            # When a certain number of aggregations are completed, an edge client
            # needs to be signaled to send a report to the central server
            if self.current_round == Config().algorithm.local_rounds:
                logging.info(
                    "[Server #%d] Completed %s rounds of local aggregation.",
                    os.getpid(),
                    Config().algorithm.local_rounds,
                )
                self.model_aggregated.set()

                self.current_round = 0
                self.current_global_round += 1

    def get_record_items_values(self):
        """Get values will be recorded in result csv file."""
        record_items_values = super().get_record_items_values()

        record_items_values["global_round"] = self.current_global_round
        record_items_values["average_accuracy"] = self.average_accuracy
        record_items_values["edge_agg_num"] = Config().algorithm.local_rounds
        record_items_values["local_epoch_num"] = Config().trainer.epochs

        return record_items_values

    async def wrap_up(self):
        """Wrapping up when each round of training is done."""
        if Config().is_central_server():
            await super().wrap_up()<|MERGE_RESOLUTION|>--- conflicted
+++ resolved
@@ -142,34 +142,10 @@
                     self.testset_sampler = samplers_registry.get(
                         self.datasource, Config().args.id, testing=True
                     )
-<<<<<<< HEAD
-                elif hasattr(Config().data, "testset_size"):
-                    # Set the sampler for testset
-                    import torch
-
-                    if hasattr(Config().server, "edge_random_seed"):
-                        random_seed = (
-                            Config().server.edge_random_seed * Config().args.id
-                        )
-                    else:
-                        random_seed = Config().args.id
-
-                    gen = torch.Generator()
-                    gen.manual_seed(random_seed)
-
-                    all_inclusive = range(len(self.datasource.get_test_set()))
-                    test_samples = random.sample(
-                        all_inclusive, Config().data.testset_size
-                    )
-                    self.testset_sampler = torch.utils.data.SubsetRandomSampler(
-                        test_samples, generator=gen
-                    )
-=======
                 else:
                     self.testset_sampler = all_inclusive.Sampler(
                         self.datasource, testing=True
                     )
->>>>>>> c7e75ec4
 
             # Initialize path of the result .csv file
             result_path = Config().params["result_path"]
@@ -199,9 +175,6 @@
 
     async def process_reports(self):
         """Process the client reports by aggregating their weights."""
-<<<<<<< HEAD
-        await self.aggregate_weights(self.updates)
-=======
         # To pass the client_id == 0 assertion during aggregation
         self.trainer.set_client_id(0)
 
@@ -209,7 +182,6 @@
 
         if Config().is_edge_server():
             self.trainer.set_client_id(Config().args.id)
->>>>>>> c7e75ec4
 
         # Testing the model accuracy
         if (Config().is_edge_server() and Config().clients.do_test) or (
