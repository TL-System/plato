"""
The registry for servers that contains framework-agnostic implementations on a federated
learning server.

Having a registry of all available classes is convenient for retrieving an instance based on a configuration at run-time.
"""
import logging
from collections import OrderedDict

from plato.servers import (
    fedavg,
    fedavg_cs,
    mistnet,
    rhythm,
    tempo,
<<<<<<< HEAD
    fedsarah,
    fedatt,
    fed_attack_adapt,
=======
>>>>>>> 901a1e3f
    split_learning,
)

from plato.config import Config

registered_servers = OrderedDict([
    ('fedavg', fedavg.Server),
    ('fedavg_cross_silo', fedavg_cs.Server),
    ('mistnet', mistnet.Server),
    ('rhythm', rhythm.Server),
    ('tempo', tempo.Server),
<<<<<<< HEAD
    ('fedsarah', fedsarah.Server),
    ('fedatt', fedatt.Server),
    ('fed_attack_adapt', fed_attack_adapt.Server),
=======
>>>>>>> 901a1e3f
    ('split_learning', split_learning.Server),
])


def get():
    """Get an instance of the server."""
    if hasattr(Config().server, 'type'):
        server_type = Config().server.type
    else:
        server_type = Config().algorithm.type

    if server_type in registered_servers:
        logging.info("Server: %s", server_type)
        registered_server = registered_servers[server_type]()
    else:
        raise ValueError('No such server: {}'.format(server_type))

    return registered_server<|MERGE_RESOLUTION|>--- conflicted
+++ resolved
@@ -13,12 +13,6 @@
     mistnet,
     rhythm,
     tempo,
-<<<<<<< HEAD
-    fedsarah,
-    fedatt,
-    fed_attack_adapt,
-=======
->>>>>>> 901a1e3f
     split_learning,
 )
 
@@ -30,12 +24,6 @@
     ('mistnet', mistnet.Server),
     ('rhythm', rhythm.Server),
     ('tempo', tempo.Server),
-<<<<<<< HEAD
-    ('fedsarah', fedsarah.Server),
-    ('fedatt', fedatt.Server),
-    ('fed_attack_adapt', fed_attack_adapt.Server),
-=======
->>>>>>> 901a1e3f
     ('split_learning', split_learning.Server),
 ])
 
