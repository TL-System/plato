--- conflicted
+++ resolved
@@ -47,11 +47,7 @@
 
         # Training the model using all the features received from the client
         sampler = all_inclusive.Sampler(feature_dataset)
-<<<<<<< HEAD
-        self.algorithm.train(feature_dataset, sampler, Config().algorithm.cut_layer)
-=======
         self.algorithm.train(feature_dataset, sampler)
->>>>>>> 62270f50
 
         # Test the updated model
         if not hasattr(Config().server, "do_test") or Config().server.do_test:
