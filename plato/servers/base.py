--- conflicted
+++ resolved
@@ -16,12 +16,9 @@
 import numpy as np
 import socketio
 from aiohttp import web
-<<<<<<< HEAD
+
 from plato.callbacks.handler import CallbackHandler
 from plato.callbacks.server import PrintProgressCallback
-=======
-
->>>>>>> 6a2b219e
 from plato.client import run
 from plato.config import Config
 from plato.utils import s3, fonts
@@ -101,15 +98,12 @@
             if hasattr(Config().clients, "comm_simulation")
             else True
         )
-<<<<<<< HEAD
 
         # Starting from the default server callback class, add all supplied server callbacks
         self.callbacks = [PrintProgressCallback]
         if callbacks is not None:
             self.callbacks.extend(callbacks)
         self.callback_handler = CallbackHandler(self.callbacks)
-=======
->>>>>>> 6a2b219e
 
         # Accumulated communication overhead (MB) throughout the FL training session
         self.comm_overhead = 0
@@ -245,10 +239,6 @@
 
     def run(self, client=None, edge_server=None, edge_client=None, trainer=None):
         """Start a run loop for the server."""
-<<<<<<< HEAD
-
-=======
->>>>>>> 6a2b219e
         self.client = client
         self.configure()
 
@@ -423,9 +413,8 @@
             elif not Config().is_edge_server():
                 self.clients_pool = list(range(1, 1 + self.total_clients))
 
-<<<<<<< HEAD
             self.selecting_clients()
-=======
+
             # In asychronous FL, avoid selecting new clients to replace those that are still
             # training at this time
 
@@ -474,7 +463,6 @@
                 self.selected_clients = self.choose_clients(
                     self.clients_pool, self.clients_per_round
                 )
->>>>>>> 6a2b219e
 
             self.current_reported_clients = {}
             self.current_processed_clients = {}
@@ -1296,13 +1284,9 @@
 
     @abstractmethod
     async def process_reports(self) -> None:
-<<<<<<< HEAD
         """Process a client report."""
 
     def server_will_close(self):
         """
         Method called at the start of closing the start.
-        """
-=======
-        """Process a client report."""
->>>>>>> 6a2b219e
+        """