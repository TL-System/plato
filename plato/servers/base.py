--- conflicted
+++ resolved
@@ -621,11 +621,7 @@
             payload_size = sys.getsizeof(pickle.dumps(
                 self.client_payload[sid]))
 
-<<<<<<< HEAD
-        logging.info("[%s] Received %s MB of payload data from client #%d.",
-=======
         logging.info("[%s] Received %.2f MB of payload data from client #%d.",
->>>>>>> 6de4c798
                      self, payload_size / 1024**2, client_id)
 
         # Pass through the inbound_processor(s), if any
