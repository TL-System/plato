--- conflicted
+++ resolved
@@ -166,10 +166,6 @@
                 "[Server #%d] Aggregating model weights directly rather than weight deltas.",
                 os.getpid(),
             )
-<<<<<<< HEAD
-=======
-
->>>>>>> a169df85
             updated_weights = await self.aggregate_weights(
                 self.updates, baseline_weights, weights_received
             )
