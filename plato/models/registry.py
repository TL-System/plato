"""
The registry for machine learning models.

Having a registry of all available classes is convenient for retrieving an instance
based on a configuration at run-time.
"""
from collections import OrderedDict

from plato.config import Config

if hasattr(Config().trainer, 'use_mindspore'):
    from plato.models.mindspore import (
        lenet5 as lenet5_mindspore, )

    registered_models = OrderedDict([
        ('lenet5', lenet5_mindspore.Model),
    ])
elif hasattr(Config().trainer, 'use_tensorflow'):
    from plato.models.tensorflow import (
        lenet5 as lenet5_tensorflow, )

    registered_models = OrderedDict([
        ('lenet5', lenet5_tensorflow.Model),
    ])
else:
    from plato.models import (
        lenet5,
        resnet,
        wideresnet,
        inceptionv3,
        googlenet,
        vgg,
        unet,
        alexnet,
        squeezenet,
        shufflenet,
<<<<<<< HEAD
        hybrid
=======
        efficientnet,
        regnet,
>>>>>>> be2686bc
    )
    registered_models = OrderedDict([
        ('lenet5', lenet5.Model),
        ('resnet', resnet.Model),
        ('wideresnet', wideresnet.Model),
        ('inceptionv3', inceptionv3.Model),
        ('googlenet', googlenet.Model),
        ('vgg', vgg.Model),
        ('unet', unet.Model),
        ('alexnet', alexnet.Model),
        ('squeezenet', squeezenet.Model),
        ('shufflenet', shufflenet.Model),
<<<<<<< HEAD
        ('hybrid', hybrid.Model)
=======
        ('efficientnet', efficientnet.Model),
        ('regnet', regnet.Model),
>>>>>>> be2686bc
    ])


def get():
    """Get the model with the provided name."""
    model_name = Config().trainer.model_name
    model_type = model_name.split('_')[0]
    model = None

    if model_name == 'yolov5':
        from plato.models import yolo
        return yolo.Model.get_model()

    if model_name == 'HuggingFace_CausalLM':
        from transformers import AutoModelForCausalLM, AutoConfig

        model_checkpoint = Config().trainer.model_checkpoint
        config_kwargs = {
            "cache_dir": None,
            "revision": 'main',
            "use_auth_token": None,
        }
        config = AutoConfig.from_pretrained(model_checkpoint, **config_kwargs)
        return AutoModelForCausalLM.from_pretrained(
            model_checkpoint, config=config, cache_dir='./models/huggingface')

    else:
        for name, registered_model in registered_models.items():
            if name.startswith(model_type):
                model = registered_model.get_model(model_name)

    if model is None:
        raise ValueError('No such model: {}'.format(model_name))

    return model<|MERGE_RESOLUTION|>--- conflicted
+++ resolved
@@ -34,12 +34,9 @@
         alexnet,
         squeezenet,
         shufflenet,
-<<<<<<< HEAD
         hybrid
-=======
         efficientnet,
         regnet,
->>>>>>> be2686bc
     )
     registered_models = OrderedDict([
         ('lenet5', lenet5.Model),
@@ -52,12 +49,9 @@
         ('alexnet', alexnet.Model),
         ('squeezenet', squeezenet.Model),
         ('shufflenet', shufflenet.Model),
-<<<<<<< HEAD
         ('hybrid', hybrid.Model)
-=======
         ('efficientnet', efficientnet.Model),
         ('regnet', regnet.Model),
->>>>>>> be2686bc
     ])
 
 
