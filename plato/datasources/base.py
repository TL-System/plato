"""
Base class for datasets.
"""
import gzip
import logging
import os
import sys
import tarfile
import zipfile
from urllib.parse import urlparse

import requests
from plato.config import Config


class DataSource:
    """
    The training or testing dataset that accommodates custom augmentation and transforms.
    """
    def __init__(self):
        self.trainset = None
        self.testset = None

    @staticmethod
    def download(url, data_path):
        """downloading the dataset from a URL."""
        if not os.path.exists(data_path):
<<<<<<< HEAD
=======
            if Config().clients.total_clients > 1:
                if not hasattr(Config().data,
                    'concurrent_download') or not Config().data.concurrent_download:
                    raise ValueError(
                        "The dataset has not yet been downloaded from the Internet. "
                        "Please re-run with '-d' or '--download' first. "
                    )

>>>>>>> 9e5d80aa
            os.makedirs(data_path, exist_ok=True)

        url_parse = urlparse(url)
        file_name = os.path.join(data_path, url_parse.path.split('/')[-1])

        if not os.path.exists(file_name.replace('.gz', '')):
            logging.info("Downloading %s.", url)

            res = requests.get(url, stream=True)
            total_size = int(res.headers["Content-Length"])
            downloaded_size = 0

            with open(file_name, "wb+") as file:
                for chunk in res.iter_content(chunk_size=1024):
                    downloaded_size += len(chunk)
                    file.write(chunk)
                    file.flush()
                    sys.stdout.write("\r{:.1f}%".format(
                        100 * downloaded_size / total_size))
                    sys.stdout.flush()
                sys.stdout.write("\n")

            # Unzip the compressed file just downloaded
            logging.info("Decompressing the dataset downloaded.")
            name, suffix = os.path.splitext(file_name)

            if file_name.endswith("tar.gz"):
                tar = tarfile.open(file_name, "r:gz")
                tar.extractall(data_path)
                tar.close()
                os.remove(file_name)
            elif suffix == '.zip':
                logging.info("Extracting %s to %s.", file_name, data_path)
                with zipfile.ZipFile(file_name, 'r') as zip_ref:
                    zip_ref.extractall(data_path)
            elif suffix == '.gz':
                unzipped_file = open(name, 'wb')
                zipped_file = gzip.GzipFile(file_name)
                unzipped_file.write(zipped_file.read())
                zipped_file.close()
                os.remove(file_name)
            else:
                logging.info("Unknown compressed file type.")
                sys.exit()

        if Config().args.download:
            logging.info(
                "The dataset has been successfully downloaded. "
                "Re-run the experiment without '-d' or '--download'.")
            sys.exit()

    def num_train_examples(self) -> int:
        """ Obtains the number of training examples. """
        return len(self.trainset)

    def num_test_examples(self) -> int:
        """ Obtains the number of testing examples. """
        return len(self.testset)

    def classes(self):
        """ Obtains a list of class names in the dataset. """
        return list(self.trainset.classes)

    def targets(self):
        """ Obtains a list of targets (labels) for all the examples
        in the dataset. """
        return self.trainset.targets

    def get_train_set(self):
        """ Obtains the training dataset. """
        return self.trainset

    def get_test_set(self):
        """ Obtains the validation dataset. """
        return self.testset<|MERGE_RESOLUTION|>--- conflicted
+++ resolved
@@ -25,8 +25,6 @@
     def download(url, data_path):
         """downloading the dataset from a URL."""
         if not os.path.exists(data_path):
-<<<<<<< HEAD
-=======
             if Config().clients.total_clients > 1:
                 if not hasattr(Config().data,
                     'concurrent_download') or not Config().data.concurrent_download:
@@ -35,7 +33,6 @@
                         "Please re-run with '-d' or '--download' first. "
                     )
 
->>>>>>> 9e5d80aa
             os.makedirs(data_path, exist_ok=True)
 
         url_parse = urlparse(url)
