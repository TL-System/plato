"""
Having a registry of all available classes is convenient for retrieving an instance
based on a configuration at run-time.
"""

import logging
from collections import OrderedDict

from plato.config import Config

if hasattr(Config().trainer, 'use_mindspore'):
    from plato.datasources.mindspore import (
        mnist as mnist_mindspore, )

    registered_datasources = OrderedDict([
        ('MNIST', mnist_mindspore),
    ])
    registered_partitioned_datasources = OrderedDict()

elif hasattr(Config().trainer, 'use_tensorflow'):
    from plato.datasources.tensorflow import (
        mnist as mnist_tensorflow,
        fashion_mnist as fashion_mnist_tensorflow,
    )

    registered_datasources = OrderedDict([('MNIST', mnist_tensorflow),
                                          ('FashionMNIST',
                                           fashion_mnist_tensorflow)])
else:
<<<<<<< HEAD
    from plato.datasources import (mnist, fashion_mnist, cifar10, cinic10,
                                   huggingface, pascal_voc, tiny_imagenet,
                                   femnist, feature, qoenflx)
=======
    from plato.datasources import (mnist, fashion_mnist, emnist, cifar10,
                                   cinic10, huggingface, pascal_voc,
                                   tiny_imagenet, femnist, feature)
>>>>>>> f2b93cba

    registered_datasources = OrderedDict([
        ('MNIST', mnist),
        ('FashionMNIST', fashion_mnist),
        ('EMNIST', emnist),
        ('CIFAR10', cifar10),
        ('CINIC10', cinic10),
        ('HuggingFace', huggingface),
        ('PASCAL_VOC', pascal_voc),
        ('TinyImageNet', tiny_imagenet),
        ('Feature', feature),
        ('QoENFLX', qoenflx),
    ])

    registered_partitioned_datasources = OrderedDict([('FEMNIST', femnist)])


def get(client_id=0):
    """Get the data source with the provided name."""
    datasource_name = Config().data.datasource

    logging.info("Data source: %s", Config().data.datasource)

    if datasource_name == 'kinetics700':
        from plato.datasources import kinetics
        return kinetics.DataSource()

    if datasource_name == 'Gym':
        from plato.datasources import gym
        return gym.DataSource()

    if datasource_name == 'Flickr30KE':
        from plato.datasources import flickr30k_entities
        return flickr30k_entities.DataSource()

    if datasource_name == 'ReferItGame':
        from plato.datasources import referitgame
        return referitgame.DataSource()

    if datasource_name == 'COCO':
        from plato.datasources import coco
        return coco.DataSource()

    if datasource_name == 'YOLO':
        from plato.datasources import yolo
        return yolo.DataSource()
    elif datasource_name in registered_datasources:
        dataset = registered_datasources[datasource_name].DataSource()
    elif datasource_name in registered_partitioned_datasources:
        dataset = registered_partitioned_datasources[
            datasource_name].DataSource(client_id)
    else:
        raise ValueError(f'No such data source: {datasource_name}')

    return dataset


def get_input_shape():
    """Get the input shape of data source with the provided name."""
    datasource_name = Config().data.datasource

    logging.info("Data source: %s", Config().data.datasource)

    if Config().data.datasource == 'YOLO':
        from plato.datasources import yolo
        return yolo.DataSource.input_shape()
    elif datasource_name in registered_datasources:
        input_shape = registered_datasources[
            datasource_name].DataSource.input_shape()
    elif datasource_name in registered_partitioned_datasources:
        input_shape = registered_partitioned_datasources[
            datasource_name].DataSource.input_shape()
    else:
        raise ValueError(f'No such data source: {datasource_name}')

    return input_shape<|MERGE_RESOLUTION|>--- conflicted
+++ resolved
@@ -27,15 +27,9 @@
                                           ('FashionMNIST',
                                            fashion_mnist_tensorflow)])
 else:
-<<<<<<< HEAD
-    from plato.datasources import (mnist, fashion_mnist, cifar10, cinic10,
-                                   huggingface, pascal_voc, tiny_imagenet,
-                                   femnist, feature, qoenflx)
-=======
     from plato.datasources import (mnist, fashion_mnist, emnist, cifar10,
                                    cinic10, huggingface, pascal_voc,
-                                   tiny_imagenet, femnist, feature)
->>>>>>> f2b93cba
+                                   tiny_imagenet, femnist, feature, qoenflx)
 
     registered_datasources = OrderedDict([
         ('MNIST', mnist),
