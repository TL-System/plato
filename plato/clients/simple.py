"""
A basic federated learning client who sends weight updates to the server.
"""

import logging
import time
from types import SimpleNamespace

from plato.algorithms import registry as algorithms_registry
from plato.clients import base
from plato.config import Config
from plato.datasources import registry as datasources_registry
from plato.processors import registry as processor_registry
from plato.samplers import registry as samplers_registry
from plato.trainers import registry as trainers_registry
from plato.utils import fonts


class Client(base.Client):
    """A basic federated learning client who sends simple weight updates."""

<<<<<<< HEAD
    def __init__(self,
                 model=None,
                 datasource=None,
                 algorithm=None,
                 trainer=None):
        super().__init__()
=======
    def __init__(
        self, model=None, datasource=None, algorithm=None, trainer=None, callbacks=None
    ):
        super().__init__(callbacks=callbacks)
>>>>>>> 853a6dea
        self.custom_model = model
        self.model = None

        self.custom_datasource = datasource
        self.datasource = None

        self.custom_algorithm = algorithm
        self.algorithm = None

        self.custom_trainer = trainer
        self.trainer = None

        self.trainset = None  # Training dataset
        self.testset = None  # Testing dataset
        self.sampler = None
        self.testset_sampler = None  # Sampler for the test set

        self._report = None

        self.customized_processors = {}
    def configure(self) -> None:
        """Prepares this client for training."""
        super().configure()

        if self.model is None and self.custom_model is not None:
            self.model = self.custom_model

        if self.trainer is None and self.custom_trainer is None:
            self.trainer = trainers_registry.get(model=self.model)
        elif self.trainer is None and self.custom_trainer is not None:
            self.trainer = self.custom_trainer(model=self.model)

        self.trainer.set_client_id(self.client_id)

        if self.algorithm is None and self.custom_algorithm is None:
            self.algorithm = algorithms_registry.get(trainer=self.trainer)
        elif self.algorithm is None and self.custom_algorithm is not None:
            self.algorithm = self.custom_algorithm(trainer=self.trainer)

        self.algorithm.set_client_id(self.client_id)

        # Pass inbound and outbound data payloads through processors for
        # additional data processing
        processor_registry.register_processors(self.customized_processors)
        self.outbound_processor, self.inbound_processor = processor_registry.get(
            "Client", client_id=self.client_id, trainer=self.trainer)
    """
    def customized_processors(outbound_processor, inbound_processor):# change attributes in pipeline.processor: add some and change order
        print("customizing pipeline processors: ")
        return outbound_processor, inbound_processor
    """

    def load_data(self) -> None:
        """Generates data and loads them onto this client."""
        logging.info("[%s] Loading its data source...", self)

        if (self.datasource is None and self.custom_datasource is None
                or (hasattr(Config().data, "reload_data")
                    and Config().data.reload_data)):
            # The only case where Config().data.reload_data is set to true is
            # when clients with different client IDs need to load from different datasets,
            # such as in the pre-partitioned Federated EMNIST dataset. We do not support
            # reloading data from a custom datasource at this time.
            self.datasource = datasources_registry.get(
                client_id=self.client_id)
        elif self.datasource is None and self.custom_datasource is not None:
            self.datasource = self.custom_datasource()

        logging.info("[%s] Dataset size: %s", self,
                     self.datasource.num_train_examples())

        # Setting up the data sampler
        self.sampler = samplers_registry.get(self.datasource, self.client_id)

        if hasattr(Config().trainer, "use_mindspore"):
            # MindSpore requires samplers to be used while constructing
            # the dataset
            self.trainset = self.datasource.get_train_set(self.sampler)
        else:
            # PyTorch uses samplers when loading data with a data loader
            self.trainset = self.datasource.get_train_set()

        if hasattr(Config().clients, "do_test") and Config().clients.do_test:
            # Set the testset if local testing is needed
            self.testset = self.datasource.get_test_set()
            if hasattr(Config().data, "testset_sampler"):
                # Set the sampler for test set
                self.testset_sampler = samplers_registry.get(self.datasource,
                                                             self.client_id,
                                                             testing=True)

    def load_payload(self, server_payload) -> None:
        """Loads the server model onto this client."""
        self.algorithm.load_weights(server_payload)

    async def train(self):
        """The machine learning training workload on a client."""
        logging.info(
            fonts.colourize(
                f"[{self}] Started training in communication round #{self.current_round}."
            ))

        # Perform model training
        try:
            if hasattr(self.trainer, "current_round"):
                self.trainer.current_round = self.current_round
            training_time = self.trainer.train(self.trainset, self.sampler)
        except ValueError as exc:
            logging.info(
                fonts.colourize(
                    f"[{self}] Error occurred during training: {exc}"))
            await self.sio.disconnect()

        # Extract model weights and biases
        weights = self.algorithm.extract_weights()

        # Generate a report for the server, performing model testing if applicable
        if (hasattr(Config().clients, "do_test") and Config().clients.do_test
            ) and (not hasattr(Config().clients, "test_interval") or
                   self.current_round % Config().clients.test_interval == 0):
            accuracy = self.trainer.test(self.testset, self.testset_sampler)

            if accuracy == -1:
                # The testing process failed, disconnect from the server
                await self.sio.disconnect()

            if hasattr(Config().trainer, "target_perplexity"):
                logging.info("[%s] Test perplexity: %.2f", self, accuracy)
            else:
                logging.info("[%s] Test accuracy: %.2f%%", self,
                             100 * accuracy)
        else:
            accuracy = 0

        comm_time = time.time()

        if (hasattr(Config().clients, "sleep_simulation")
                and Config().clients.sleep_simulation):
            sleep_seconds = Config().client_sleep_times[self.client_id - 1]
            avg_training_time = Config().clients.avg_training_time

            training_time = (
                avg_training_time + sleep_seconds
            ) * Config().trainer.epochs

        report = SimpleNamespace(
            num_samples=self.sampler.num_samples(),
            accuracy=accuracy,
            training_time=training_time,
            comm_time=comm_time,
            update_response=False,
        )

        self._report = self.customize_report(report)

        return self._report, weights

    async def obtain_model_update(self, wall_time):
        """Retrieves a model update corresponding to a particular wall clock time."""
        model = self.trainer.obtain_model_update(wall_time)
        weights = self.algorithm.extract_weights(model)
        self._report.comm_time = time.time()
        self._report.update_response = True

        return self._report, weights

    def save_model(self, model_checkpoint):
        """Saves the model to a model checkpoint."""
        self.trainer.save_model(model_checkpoint)

    def load_model(self, model_checkpoint):
        """Loads the model from a model checkpoint."""
        self.trainer.load_model(model_checkpoint)

    def customize_report(self, report: SimpleNamespace) -> SimpleNamespace:
        """Customizes the report with any additional information."""
        return report<|MERGE_RESOLUTION|>--- conflicted
+++ resolved
@@ -19,19 +19,10 @@
 class Client(base.Client):
     """A basic federated learning client who sends simple weight updates."""
 
-<<<<<<< HEAD
-    def __init__(self,
-                 model=None,
-                 datasource=None,
-                 algorithm=None,
-                 trainer=None):
-        super().__init__()
-=======
     def __init__(
         self, model=None, datasource=None, algorithm=None, trainer=None, callbacks=None
     ):
         super().__init__(callbacks=callbacks)
->>>>>>> 853a6dea
         self.custom_model = model
         self.model = None
 
