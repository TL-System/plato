--- conflicted
+++ resolved
@@ -141,10 +141,6 @@
             if hasattr(Config().algorithm,
                        'cross_silo') and not Config().is_edge_server():
                 uri = f'{uri}:{int(Config().server.port) + int(self.edge_server_id)}'
-<<<<<<< HEAD
-
-=======
->>>>>>> be2686bc
             else:
                 uri = f'{uri}:{Config().server.port}'
 
