--- conflicted
+++ resolved
@@ -108,11 +108,8 @@
         """Startup function for a client."""
         if hasattr(Config().algorithm, "cross_silo") and not Config().is_edge_server():
             # Contact one of the edge servers
-<<<<<<< HEAD
-            self.edge_server_id = Config().clients.total_clients + Config().get_edge_id_for_client()
-=======
+
             self.edge_server_id = self.get_edge_server_id()
->>>>>>> f1e80bb0
 
             logging.info(
                 "[Client #%d] Contacting Edge Server #%d.",
