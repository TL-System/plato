"""
A federated learning client at the edge server in a cross-silo training workload.
"""

import time
from dataclasses import dataclass

from plato.algorithms import registry as algorithms_registry
from plato.clients import base
from plato.clients import simple
from plato.processors import registry as processor_registry
from plato.trainers import registry as trainers_registry


@dataclass
class Report(simple.Report):
    """ Client report, to be sent to the federated learning server. """
    client_id: str


class Client(base.Client):
    """ A federated learning client at the edge server in a cross-silo training workload. """

    def __init__(self, server, algorithm=None, trainer=None):
        super().__init__()
        self.server = server
        self.algorithm = algorithm
        self.trainer = trainer
        self.report = None

    def configure(self):
        """ Prepare this edge client for training. """
        super().configure()

        if self.trainer is None:
            self.trainer = trainers_registry.get()
        self.trainer.set_client_id(self.client_id)

        if self.algorithm is None:
            self.algorithm = algorithms_registry.get(self.trainer)
        self.algorithm.set_client_id(self.client_id)

        # Pass inbound and outbound data payloads through processors for
        # additional data processing
        self.outbound_processor, self.inbound_processor = processor_registry.get(
            "Client", client_id=self.client_id, trainer=self.server.trainer)

    def load_data(self):
        """ The edge client does not need to train models using local data. """

    def load_payload(self, server_payload) -> None:
        """ The edge client loads the model from the central server. """
        self.server.algorithm.load_weights(server_payload)

    def process_server_response(self, server_response):
        """ Additional client-specific processing on the server response. """
        if 'current_global_round' in server_response:
            self.server.current_global_round = server_response[
                'current_global_round']

    async def train(self):
        """ The aggregation workload on an edge client. """
        training_start_time = time.perf_counter()
        # Signal edge server to select clients to start a new round of local aggregation
        self.server.new_global_round_begins.set()

        # Wait for the edge server to finish model aggregation
        await self.server.model_aggregated.wait()
        self.server.model_aggregated.clear()

        # Extract model weights and biases
        weights = self.server.algorithm.extract_weights()

        # Generate a report of test accuracy for the server
        accuracy = self.server.accuracy

        training_time = time.perf_counter() - training_start_time

<<<<<<< HEAD
        self.report = Report(self.server.total_samples, accuracy,
                             training_time, False, self.client_id)

        return self.report, weights

    async def obtain_model_update(self, wall_time):
        """Retrieving a model update corresponding to a particular wall clock time.
        Haven't tested yet, just to avoid pylint(abstract-method)."""
        model = self.server.trainer.obtain_model_update(wall_time)
        weights = self.server.algorithm.extract_weights(model)
        self.report.update_response = True

        return self.report, weights
=======
        comm_time = time.time()
        return Report(self.server.total_samples, accuracy, training_time,
                      comm_time, False, self.client_id), weights
>>>>>>> 0bd8cc9d
<|MERGE_RESOLUTION|>--- conflicted
+++ resolved
@@ -20,7 +20,6 @@
 
 class Client(base.Client):
     """ A federated learning client at the edge server in a cross-silo training workload. """
-
     def __init__(self, server, algorithm=None, trainer=None):
         super().__init__()
         self.server = server
@@ -76,22 +75,6 @@
 
         training_time = time.perf_counter() - training_start_time
 
-<<<<<<< HEAD
-        self.report = Report(self.server.total_samples, accuracy,
-                             training_time, False, self.client_id)
-
-        return self.report, weights
-
-    async def obtain_model_update(self, wall_time):
-        """Retrieving a model update corresponding to a particular wall clock time.
-        Haven't tested yet, just to avoid pylint(abstract-method)."""
-        model = self.server.trainer.obtain_model_update(wall_time)
-        weights = self.server.algorithm.extract_weights(model)
-        self.report.update_response = True
-
-        return self.report, weights
-=======
         comm_time = time.time()
         return Report(self.server.total_samples, accuracy, training_time,
-                      comm_time, False, self.client_id), weights
->>>>>>> 0bd8cc9d
+                      comm_time, False, self.client_id), weights