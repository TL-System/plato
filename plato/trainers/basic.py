"""
The training and testing loops for PyTorch.
"""
<<<<<<< HEAD
import asyncio
import copy
=======
>>>>>>> 6a2b219e
import logging
import multiprocessing as mp
import os
import re
import time

import torch

from plato.config import Config
from plato.models import registry as models_registry
from plato.trainers import base
from plato.utils import optimizers
from plato.callbacks.handler import CallbackHandler
from plato.callbacks.trainer import PrintProgressCallback


class Trainer(base.Trainer):
    """A basic federated learning trainer, used by both the client and the server."""

    def __init__(self, model=None, callbacks=None):
        """Initializing the trainer with the provided model.

        Arguments:
        model: The model to train.
        client_id: The ID of the client using this trainer (optional).
        """
        super().__init__()

        self.training_start_time = time.time()
        self.models_per_epoch = {}
        self.model_state_dict = None
        self.current_round = 0

        # Starting from the default trainer callback class, add all supplied trainer callbacks
        self.callbacks = [PrintProgressCallback]
        if callbacks is not None:
            self.callbacks.extend(callbacks)
        self.callback_handler = CallbackHandler(self.callbacks)

        if model is None:
            self.model = models_registry.get()
        else:
            self.model = model()

        self.train_loader = None
        self.sampler = None
        self.current_epoch = 0

    def zeros(self, shape):
        """Returns a PyTorch zero tensor with the given shape."""
        # This should only be called from a server
        assert self.client_id == 0
        return torch.zeros(shape)

    def save_model(self, filename=None, location=None):
        """Saving the model to a file."""
        model_path = Config().params["model_path"] if location is None else location
        model_name = Config().trainer.model_name

        try:
            if not os.path.exists(model_path):
                os.makedirs(model_path)
        except FileExistsError:
            pass

        if filename is not None:
            model_path = f"{model_path}/{filename}"
        else:
            model_path = f"{model_path}/{model_name}.pth"

        if self.model_state_dict is None:
            torch.save(self.model.state_dict(), model_path)
        else:
            torch.save(self.model_state_dict, model_path)

        if self.client_id == 0:
            logging.info("[Server #%d] Model saved to %s.", os.getpid(), model_path)
        else:
            logging.info("[Client #%d] Model saved to %s.", self.client_id, model_path)

    def load_model(self, filename=None, location=None):
        """Loading pre-trained model weights from a file."""
        model_path = Config().params["model_path"] if location is None else location
        model_name = Config().trainer.model_name

        if filename is not None:
            model_path = f"{model_path}/{filename}"
        else:
            model_path = f"{model_path}/{model_name}.pth"

        if self.client_id == 0:
            logging.info(
                "[Server #%d] Loading a model from %s.", os.getpid(), model_path
            )
        else:
            logging.info(
                "[Client #%d] Loading a model from %s.", self.client_id, model_path
            )

        pretrained = None
        if torch.cuda.is_available():
            pretrained = torch.load(model_path)
        else:
            pretrained = torch.load(model_path, map_location=torch.device("cpu"))
        self.model.load_state_dict(pretrained, strict=True)

    def simulate_sleep_time(self):
        """Simulate client's speed by putting it to sleep."""
        if not (
            hasattr(Config().clients, "sleep_simulation")
            and Config().clients.sleep_simulation
        ):
            sleep_seconds = Config().client_sleep_times[self.client_id - 1]

            # Put this client to sleep
            logging.info(
                "[Client #%d] Going to sleep for %.2f seconds.",
                self.client_id,
                sleep_seconds,
            )
            time.sleep(sleep_seconds)
            logging.info("[Client #%d] Woke up.", self.client_id)

    def train_process(self, config, trainset, sampler, cut_layer=None, **kwargs):
        """
        The main training loop in a federated learning workload, run in a
        separate process with a new CUDA context, so that CUDA memory can be
        released after the training completes.

        Arguments:
        self: the trainer itself.
        config: a dictionary of configuration parameters.
        trainset: The training dataset.
        sampler: The sampler that extracts a partition for this client.
        cut_layer (optional): The layer which training should start from.
        kwargs (optional): Additional keyword arguments.
        """
        try:
            self.train_model(config, trainset, sampler.get(), cut_layer, **kwargs)
        except Exception as training_exception:
            logging.info("Training on client #%d failed.", self.client_id)
            raise training_exception

        if "max_concurrency" in config:
            self.model.cpu()
            model_name = config["model_name"]
            filename = f"{model_name}_{self.client_id}_{config['run_id']}.pth"
            self.save_model(filename)

    def train_model(self, config, trainset, sampler, cut_layer):
        """The default training loop when a custom training loop is not supplied."""
        batch_size = config["batch_size"]
        self.sampler = sampler
        tic = time.perf_counter()

        self.train_run_start(config)
        self.callback_handler.call_event("on_train_run_start", self, config)

        self.train_loader = Trainer.get_train_loader(
            batch_size, trainset, sampler, cut_layer=cut_layer
        )

        # Initializing the loss criterion
        loss_criterion = Trainer.get_loss_criterion()

        # Initializing the optimizer
        get_optimizer = getattr(self, "get_optimizer", optimizers.get_optimizer)
        optimizer = get_optimizer(self.model)

        # Initializing the learning rate schedule, if necessary
        if "lr_schedule" in config:
            lr_schedule = optimizers.get_lr_schedule(
                optimizer, len(self.train_loader), self.train_loader
            )
        else:
            lr_schedule = None

        # Scheduling the learning rate globally if required
        if (
            hasattr(Config().trainer, "global_lr_scheduler")
            and Config().trainer.global_lr_scheduler
            and lr_schedule
        ):
            lr_schedule_copy = copy.deepcopy(lr_schedule)

            for __ in range(self.current_round - 1):
                for __ in range(Config().trainer.epochs):
                    lr_schedule_copy.step()

            initial_lr = lr_schedule_copy.get_last_lr()
            optimizer.param_groups[0]["lr"] = initial_lr[0]

        self.model.to(self.device)
        self.model.train()

        total_epochs = config["epochs"]

        for self.current_epoch in range(1, total_epochs + 1):
            self.train_epoch_start(config)
            self.callback_handler.call_event("on_train_epoch_start", self, config)

            for batch_id, (examples, labels) in enumerate(self.train_loader):
                examples, labels = examples.to(self.device), labels.to(self.device)
                optimizer.zero_grad()

                if cut_layer is None:
                    outputs = self.model(examples)
                else:
                    outputs = self.model.forward_from(examples, cut_layer)

                loss = loss_criterion(outputs, labels)

                if "create_graph" in config:
                    loss.backward(create_graph=config["create_graph"])
                else:
                    loss.backward()

                optimizer.step()

                self.train_step_end(config, batch=batch_id, loss=loss)
                self.callback_handler.call_event(
                    "on_train_step_end", self, config, batch=batch_id, loss=loss
                )

            if lr_schedule is not None:
                lr_schedule.step()

            if hasattr(optimizer, "params_state_update"):
                optimizer.params_state_update()

            # Simulate client's speed
            if (
                self.client_id != 0
                and hasattr(Config().clients, "speed_simulation")
                and Config().clients.speed_simulation
            ):
                self.simulate_sleep_time()

            # Saving the model at the end of this epoch to a file so that
            # it can later be retrieved to respond to server requests
            # in asynchronous mode when the wall clock time is simulated
            if (
                hasattr(Config().server, "request_update")
                and Config().server.request_update
            ):
                self.model.cpu()
                training_time = time.perf_counter() - tic
                filename = f"{self.client_id}_{self.current_epoch}_{training_time}.pth"
                self.save_model(filename)
                self.model.to(self.device)

            self.train_epoch_end(config)
            self.callback_handler.call_event("on_train_epoch_end", self, config)

        self.train_run_end(config)
        self.callback_handler.call_event("on_train_run_end", self, config)

    def train(self, trainset, sampler, cut_layer=None, **kwargs) -> float:
        """The main training loop in a federated learning workload.

        Arguments:
        trainset: The training dataset.
        sampler: the sampler that extracts a partition for this client.
        cut_layer (optional): The layer which training should start from.
        kwargs (optional): Additional keyword arguments.

        Returns:
        float: Elapsed time during training.
        """
        config = Config().trainer._asdict()
        config["run_id"] = Config().params["run_id"]

        # Set the start time of training in absolute time
        self.training_start_time = time.time()

        if "max_concurrency" in config:
            tic = time.perf_counter()

            if mp.get_start_method(allow_none=True) != "spawn":
                mp.set_start_method("spawn", force=True)

            train_proc = mp.Process(
                target=self.train_process,
                args=(config, trainset, sampler, cut_layer),
                kwargs=kwargs,
            )
            train_proc.start()
            train_proc.join()

            model_name = Config().trainer.model_name
            filename = f"{model_name}_{self.client_id}_{Config().params['run_id']}.pth"

            try:
                self.load_model(filename)
            except OSError as error:  # the model file is not found, training failed
                raise ValueError(
                    f"Training on client {self.client_id} failed."
                ) from error

            toc = time.perf_counter()
            self.pause_training()
        else:
            tic = time.perf_counter()
            self.train_process(config, trainset, sampler, cut_layer, **kwargs)
            toc = time.perf_counter()

        training_time = toc - tic

        return training_time

    def test_process(self, config, testset, sampler=None, **kwargs):
        """The testing loop, run in a separate process with a new CUDA context,
        so that CUDA memory can be released after the training completes.

        Arguments:
        config: a dictionary of configuration parameters.
        testset: The test dataset.
        sampler: The sampler that extracts a partition of the test dataset.
        kwargs (optional): Additional keyword arguments.
        """
        self.model.to(self.device)
        self.model.eval()

        # Initialize accuracy to be returned to -1, so that the client can disconnect
        # from the server when testing fails
        accuracy = -1

        try:
            accuracy = self.test_model(config, testset, sampler)
        except Exception as testing_exception:
            logging.info("Testing on client #%d failed.", self.client_id)
            raise testing_exception

        self.model.cpu()

        if "max_concurrency" in config:
            model_name = config["model_name"]
            filename = f"{model_name}_{self.client_id}_{config['run_id']}.acc"
            self.save_accuracy(accuracy, filename)
        else:
            return accuracy

    def test(self, testset, sampler=None, **kwargs) -> float:
        """Testing the model using the provided test dataset.

        Arguments:
        testset: The test dataset.
        sampler: The sampler that extracts a partition of the test dataset.
        kwargs (optional): Additional keyword arguments.
        """
        config = Config().trainer._asdict()
        config["run_id"] = Config().params["run_id"]

        if hasattr(Config().trainer, "max_concurrency"):
            if mp.get_start_method(allow_none=True) != "spawn":
                mp.set_start_method("spawn", force=True)

            proc = mp.Process(
                target=self.test_process, args=(config, testset, sampler), kwargs=kwargs
            )
            proc.start()
            proc.join()

            accuracy = -1
            try:
                model_name = Config().trainer.model_name
                filename = (
                    f"{model_name}_{self.client_id}_{Config().params['run_id']}.acc"
                )
                accuracy = self.load_accuracy(filename)
            except OSError as error:  # the model file is not found, training failed
                raise ValueError(
                    f"Testing on client #{self.client_id} failed."
                ) from error

            self.pause_training()
        else:
            accuracy = self.test_process(config, testset, **kwargs)

        return accuracy

    def obtain_model_update(self, wall_time):
        """
        Obtain a saved model for a particular epoch that finishes just after the provided
        wall clock time is reached.
        """
        # Constructing a list of epochs and training times
        self.models_per_epoch = {}

        for filename in os.listdir(Config().params["model_path"]):
            split = re.match(
                r"(?P<client_id>\d+)_(?P<epoch>\d+)_(?P<training_time>\d+.\d+).pth",
                filename,
            )

            if split is not None:
                epoch = split.group("epoch")
                training_time = split.group("training_time")
                if self.client_id == int(split.group("client_id")):
                    self.models_per_epoch[epoch] = {
                        "training_time": float(training_time),
                        "model_checkpoint": filename,
                    }
        # Locate the model at a specific wall clock time
        for epoch in sorted(self.models_per_epoch):
            training_time = self.models_per_epoch[epoch]["training_time"]
            model_checkpoint = self.models_per_epoch[epoch]["model_checkpoint"]
            if training_time + self.training_start_time > wall_time:
                self.load_model(model_checkpoint)
                logging.info(
                    "[Client #%s] Responding to the server with the model after "
                    "epoch %s finished, at time %s.",
                    self.client_id,
                    epoch,
                    training_time + self.training_start_time,
                )
                return self.model

        return self.model

    @staticmethod
    def get_train_loader(batch_size, trainset, sampler, **kwargs):
        """
        Creates an instance of the trainloader.

        :param batch_size: the batch size.
        :param trainset: the training dataset.
        :param sampler: the sampler for the trainloader to use.
        """
        return torch.utils.data.DataLoader(
            dataset=trainset, shuffle=False, batch_size=batch_size, sampler=sampler
        )

    def test_model(self, config, testset, sampler):
        """
        Evaluates the model with the provided test dataset and test sampler.

        :param testset: the test dataset.
        :param sampler: the test sampler.
        """
        batch_size = config["batch_size"]

        if sampler is None:
            test_loader = torch.utils.data.DataLoader(
                testset, batch_size=batch_size, shuffle=False
            )
        else:
            # Use a testing set following the same distribution as the training set
            test_loader = torch.utils.data.DataLoader(
                testset, batch_size=batch_size, shuffle=False, sampler=sampler.get()
            )

        correct = 0
        total = 0

        with torch.no_grad():
            for examples, labels in test_loader:
                examples, labels = examples.to(self.device), labels.to(self.device)

                outputs = self.model(examples)

                _, predicted = torch.max(outputs.data, 1)
                total += labels.size(0)
                correct += (predicted == labels).sum().item()

        return correct / total

    @staticmethod
    def get_loss_criterion():
        """Returns the loss criterion."""
        return torch.nn.CrossEntropyLoss()

    def train_run_start(self, config):
        """Method called at the start of training run."""

    def train_run_end(self, config):
        """Method called at the end of a training run."""

    def train_epoch_start(self, config):
        """Method called at the beginning of a training epoch."""

    def train_epoch_end(self, config):
        """Method called at the end of a training epoch."""

    def train_step_end(self, config, batch=None, loss=None):
        """
        Method called at the end of a training step.

        :param batch: the current batch of training data.
        :param loss: the loss computed in the current batch.
        """<|MERGE_RESOLUTION|>--- conflicted
+++ resolved
@@ -1,11 +1,9 @@
 """
 The training and testing loops for PyTorch.
 """
-<<<<<<< HEAD
+
 import asyncio
 import copy
-=======
->>>>>>> 6a2b219e
 import logging
 import multiprocessing as mp
 import os
