--- conflicted
+++ resolved
@@ -16,10 +16,7 @@
 from plato.trainers import basic
 from plato.utils import optimizers
 from plato.samplers.sampler_utils import BatchMemoryManager
-<<<<<<< HEAD
-=======
 
->>>>>>> b404aae0
 
 class Trainer(basic.Trainer):
     """A differentially private federated learning trainer, used by the client."""
