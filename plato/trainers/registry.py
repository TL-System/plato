--- conflicted
+++ resolved
@@ -22,15 +22,12 @@
         ('basic', basic_tensorflow.Trainer),
     ])
 else:
-<<<<<<< HEAD
-    from plato.trainers import (basic, pascal_voc, gan)
-=======
     from plato.trainers import (
         basic,
         diff_privacy,
         pascal_voc,
+        gan
     )
->>>>>>> 9ed7b826
     registered_trainers = OrderedDict([
         ('basic', basic.Trainer),
         ('diff_privacy', diff_privacy.Trainer),
