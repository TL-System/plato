--- conflicted
+++ resolved
@@ -256,16 +256,5 @@
         return optim.lr_scheduler.SequentialLR(
             optimizer, returned_schedules, sequential_milestones
         )
-<<<<<<< HEAD
-    else:
-        return returned_schedules[0]
-
-
-def get_loss_criterion():
-    """Obtain the loss criterion used for training the model."""
-    if Config().trainer.loss_criterion == "BCEWithLogitsLoss":
-        return nn.BCEWithLogitsLoss()
-=======
->>>>>>> 448d41f5
     else:
         return returned_schedules[0]