"""
    Rewrite the Opacus's BatchMemoryManager
    Reference: https://opacus.ai/api/_modules/opacus/utils/batch_memory_manager.html
"""

import numpy as np

<<<<<<< HEAD
import math
from typing import List
from opacus.optimizers import DPOptimizer
from opacus.utils.batch_memory_manager import BatchSplittingSampler
from torch.utils.data import DataLoader, BatchSampler
=======
from opacus.optimizers import DPOptimizer
from opacus.utils.batch_memory_manager import BatchSplittingSampler
from torch.utils.data import DataLoader, BatchSampler

>>>>>>> b404aae0

def extend_indices(indices, required_total_size):
    """ Extend the indices to obtain the required total size
         by duplicating the indices """
    # add extra samples to make it evenly divisible, if needed
    if len(indices) < required_total_size:
        while len(indices) < required_total_size:
            indices += indices[:(required_total_size - len(indices))]
    else:
        indices = indices[:required_total_size]
    assert len(indices) == required_total_size

    return indices


def generate_left_classes_pool(anchor_classes,
                               all_classes,
                               keep_anchor_size=1):
    """ Generate classes pool by 1. removng anchor classes from the all classes
        2. randomly select 'keep_anchor_size' from anchor classes to the left
        class pool. """

    if anchor_classes is None:
        return all_classes

    # obtain subset classes from the anchor class
    left_anchor_classes = np.random.choice(anchor_classes,
                                           size=keep_anchor_size,
                                           replace=False)
    # remove the anchor classes from the whole classes
    left_classes_id_list = [
        class_id for class_id in all_classes if class_id not in anchor_classes
    ]

    # combine the left anchor classes and the left whole classes to
    #  obtain the left classes pool for global classes assignmenr
    left_classes_id_list = left_anchor_classes.tolist() + left_classes_id_list

    return left_classes_id_list


def assign_fully_classes(dataset_labels, dataset_classes, num_clients,
                         client_id):
    """ Assign full classes to each client """

    # define the client_id to sample index mapper
    clients_dataidx_map = {
        client_id: np.ndarray(0, dtype=np.int64)
        for client_id in range(num_clients)
    }

    dataset_labels = np.array(dataset_labels)

    for class_id in dataset_classes:
        idx_k = np.where(dataset_labels == class_id)[0]

        # the samples of each class is evenly assigned to this client
        split = np.array_split(idx_k, num_clients)
        clients_dataidx_map[client_id] = np.append(
            clients_dataidx_map[client_id], split[client_id])
    return clients_dataidx_map


def assign_sub_classes(dataset_labels,
                       dataset_classes,
                       num_clients,
                       per_client_classes_size,
                       anchor_classes=None,
                       consistent_clients=None,
                       keep_anchor_classes_size=None):
    """ Assign subset of classes to each client and assign corresponding samples of classes

        Args:
            dataset_labels (list): a list of lables of global samples
            dataset_classes (list): a list containing classes of the dataset
            num_clients (int): total number of clients for classes assignment
            per_client_classes_size (int): the number of classes assigned to each client
            anchor_classes (list, default []): subset of classes assigned to "consistent_clients"
            consistent_clients (list, default []): subset of classes containing same classes
            keep_anchor_classes_size (list, default None): how many classes in anchor are utilized
                                                        in the class pool for global classes
                                                        assignment.
    """
    # define the client_id to sample index mapper
    clients_dataidx_map = {
        client_id: np.ndarray(0, dtype=np.int64)
        for client_id in range(num_clients)
    }
    dataset_labels = np.array(dataset_labels)

    classes_assigned_count = {cls_i: 0 for cls_i in dataset_classes}
    clients_contain_classes = {cli_i: [] for cli_i in range(num_clients)}

    for client_id in range(num_clients):

        if consistent_clients is not None and client_id in consistent_clients:
            current_assigned_cls = anchor_classes
            for assigned_cls in current_assigned_cls:
                classes_assigned_count[assigned_cls] += 1
        else:
            left_classes_id_list = generate_left_classes_pool(
                anchor_classes=anchor_classes,
                all_classes=dataset_classes,
                keep_anchor_size=keep_anchor_classes_size)

            num_classes = len(left_classes_id_list)
            current_assigned_cls_idx = client_id % num_classes
            assigned_cls = dataset_classes[current_assigned_cls_idx]
            current_assigned_cls = [assigned_cls]
            classes_assigned_count[assigned_cls] += 1
            j = 1
            while j < per_client_classes_size:
                # ind = np.random.randint(0, max_class_id)
                ind = np.random.choice(left_classes_id_list, size=1)[0]
                if ind not in current_assigned_cls:
                    j = j + 1
                    current_assigned_cls.append(ind)
                    classes_assigned_count[ind] += 1
        clients_contain_classes[client_id] = current_assigned_cls

    for class_id in dataset_classes:
        # skip if this class is never assinged to any clients
        if classes_assigned_count[class_id] == 0:
            continue

        idx_k = np.where(dataset_labels == class_id)[0]

        # the samples of current class are evenly assigned to the corresponding clients
        split = np.array_split(idx_k, classes_assigned_count[class_id])
        ids = 0
        for client_id in range(num_clients):
            if class_id in clients_contain_classes[client_id]:
                clients_dataidx_map[client_id] = np.append(
                    clients_dataidx_map[client_id], split[ids])
                ids += 1
    return clients_dataidx_map


def create_dirichlet_skew(
        total_size,  # the totoal size to generate partitions
        concentration,  # the beta of the dirichlet dictribution
        number_partitions,  # number of partitions
        min_partition_size=None,  # minimum required size for partitions
        is_extend_total_size=False):
    """ Create the distribution skewness based on the dirichlet distribution

        Note:
            is_extend_total_size (boolean) determines whether to generate the
             partitions satisfying min_partition_size by directly extending
             the total data size.
    """
    if min_partition_size is not None:
        if not is_extend_total_size:
            min_size = 0
            while min_size < min_partition_size:
                proportions = np.random.dirichlet(
                    np.repeat(concentration, number_partitions))

                proportions = proportions / proportions.sum()
                min_size = np.min(proportions * total_size)

        else:  # extend the total size to satisfy the minimum requirement
            minimum_proportion_bound = float(min_partition_size / total_size)

            proportions = np.random.dirichlet(
                np.repeat(concentration, number_partitions))

            proportions = proportions / proportions.sum()

            # set the proportion to satisfy the minimum size
            def set_min_bound(proportion):
                if proportion > minimum_proportion_bound:
                    return proportion
                else:
                    return minimum_proportion_bound

            proportions = list(map(set_min_bound, proportions))

    else:
        proportions = np.random.dirichlet(
            np.repeat(concentration, number_partitions))

    return proportions


<<<<<<< HEAD

'''
    Rewrite the Opacus's BatchMemoryManager
    Reference: https://opacus.ai/api/_modules/opacus/utils/batch_memory_manager.html
'''

def wrap_data_loader(
    *, data_loader: DataLoader, original_batch_sampler: BatchSampler, 
    max_batch_size: int, optimizer: DPOptimizer
):
=======
def wrap_data_loader(*, data_loader: DataLoader,
                     original_batch_sampler: BatchSampler, max_batch_size: int,
                     optimizer: DPOptimizer):
>>>>>>> b404aae0
    """
    Replaces batch_sampler in the input data loader with ``BatchSplittingSampler``

    Args:
        data_loader: Wrapper DataLoader
        max_batch_size: max physical batch size we want to emit
        optimizer: DPOptimizer instance used for training

    Returns:
        New DataLoader instance with batch_sampler wrapped in ``BatchSplittingSampler``
    """
    return DataLoader(
        dataset=data_loader.dataset,
        batch_sampler=BatchSplittingSampler(
            sampler=original_batch_sampler,
            max_batch_size=max_batch_size,
            optimizer=optimizer,
        ),
        num_workers=data_loader.num_workers,
        collate_fn=data_loader.collate_fn,
        pin_memory=data_loader.pin_memory,
        timeout=data_loader.timeout,
        worker_init_fn=data_loader.worker_init_fn,
        multiprocessing_context=data_loader.multiprocessing_context,
        generator=data_loader.generator,
        prefetch_factor=data_loader.prefetch_factor,
        persistent_workers=data_loader.persistent_workers,
    )


class BatchMemoryManager(object):
    """
        Enable sampler on top of Opacus BatchMemoryManager
    """

    def __init__(
        self,
        *,
        data_loader: DataLoader,
        original_batch_sampler: BatchSampler,
        max_physical_batch_size: int,
        optimizer: DPOptimizer,
    ):
        self.data_loader = data_loader
        self.optimizer = optimizer
        self.original_batch_sampler = original_batch_sampler
        self.max_physical_batch_size = max_physical_batch_size

    def __enter__(self):
        return wrap_data_loader(
            data_loader=self.data_loader,
            original_batch_sampler=self.original_batch_sampler,
            max_batch_size=self.max_physical_batch_size,
            optimizer=self.optimizer,
        )

    def __exit__(self, type, value, traceback):
        pass<|MERGE_RESOLUTION|>--- conflicted
+++ resolved
@@ -5,18 +5,10 @@
 
 import numpy as np
 
-<<<<<<< HEAD
-import math
-from typing import List
 from opacus.optimizers import DPOptimizer
 from opacus.utils.batch_memory_manager import BatchSplittingSampler
 from torch.utils.data import DataLoader, BatchSampler
-=======
-from opacus.optimizers import DPOptimizer
-from opacus.utils.batch_memory_manager import BatchSplittingSampler
-from torch.utils.data import DataLoader, BatchSampler
-
->>>>>>> b404aae0
+
 
 def extend_indices(indices, required_total_size):
     """ Extend the indices to obtain the required total size
@@ -202,22 +194,9 @@
     return proportions
 
 
-<<<<<<< HEAD
-
-'''
-    Rewrite the Opacus's BatchMemoryManager
-    Reference: https://opacus.ai/api/_modules/opacus/utils/batch_memory_manager.html
-'''
-
-def wrap_data_loader(
-    *, data_loader: DataLoader, original_batch_sampler: BatchSampler, 
-    max_batch_size: int, optimizer: DPOptimizer
-):
-=======
 def wrap_data_loader(*, data_loader: DataLoader,
                      original_batch_sampler: BatchSampler, max_batch_size: int,
                      optimizer: DPOptimizer):
->>>>>>> b404aae0
     """
     Replaces batch_sampler in the input data loader with ``BatchSplittingSampler``
 
