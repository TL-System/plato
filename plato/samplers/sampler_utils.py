<<<<<<< HEAD
"""
    Rewrite the Opacus's BatchMemoryManager
    Reference: https://opacus.ai/api/_modules/opacus/utils/batch_memory_manager.html
"""

import numpy as np

from opacus.optimizers import DPOptimizer
from opacus.utils.batch_memory_manager import BatchSplittingSampler
from torch.utils.data import DataLoader, BatchSampler
=======
import numpy as np

>>>>>>> 525fc06f


def extend_indices(indices, required_total_size):
    """ Extend the indices to obtain the required total size
         by duplicating the indices """
    # add extra samples to make it evenly divisible, if needed
    if len(indices) < required_total_size:
        while len(indices) < required_total_size:
            indices += indices[:(required_total_size - len(indices))]
    else:
        indices = indices[:required_total_size]
    assert len(indices) == required_total_size

    return indices


def generate_left_classes_pool(anchor_classes,
                               all_classes,
                               keep_anchor_size=1):
    """ Generate classes pool by 1. removng anchor classes from the all classes
        2. randomly select 'keep_anchor_size' from anchor classes to the left
        class pool. """

    if anchor_classes is None:
        return all_classes

    # obtain subset classes from the anchor class
    left_anchor_classes = np.random.choice(anchor_classes,
                                           size=keep_anchor_size,
                                           replace=False)
    # remove the anchor classes from the whole classes
    left_classes_id_list = [
        class_id for class_id in all_classes if class_id not in anchor_classes
    ]

    # combine the left anchor classes and the left whole classes to
    #  obtain the left classes pool for global classes assignmenr
    left_classes_id_list = left_anchor_classes.tolist() + left_classes_id_list

    return left_classes_id_list


def assign_fully_classes(dataset_labels, dataset_classes, num_clients,
                         client_id):
    """ Assign full classes to each client """

    # define the client_id to sample index mapper
    clients_dataidx_map = {
        client_id: np.ndarray(0, dtype=np.int64)
        for client_id in range(num_clients)
    }

    dataset_labels = np.array(dataset_labels)

    for class_id in dataset_classes:
        idx_k = np.where(dataset_labels == class_id)[0]

        # the samples of each class is evenly assigned to this client
        split = np.array_split(idx_k, num_clients)
        clients_dataidx_map[client_id] = np.append(
            clients_dataidx_map[client_id], split[client_id])
    return clients_dataidx_map


def assign_sub_classes(dataset_labels,
                       dataset_classes,
                       num_clients,
                       per_client_classes_size,
                       anchor_classes=None,
                       consistent_clients=None,
                       keep_anchor_classes_size=None):
    """ Assign subset of classes to each client and assign corresponding samples of classes

        Args:
            dataset_labels (list): a list of lables of global samples
            dataset_classes (list): a list containing classes of the dataset
            num_clients (int): total number of clients for classes assignment
            per_client_classes_size (int): the number of classes assigned to each client
            anchor_classes (list, default []): subset of classes assigned to "consistent_clients"
            consistent_clients (list, default []): subset of classes containing same classes
            keep_anchor_classes_size (list, default None): how many classes in anchor are utilized
                                                        in the class pool for global classes
                                                        assignment.
    """
    # define the client_id to sample index mapper
    clients_dataidx_map = {
        client_id: np.ndarray(0, dtype=np.int64)
        for client_id in range(num_clients)
    }
    dataset_labels = np.array(dataset_labels)

    classes_assigned_count = {cls_i: 0 for cls_i in dataset_classes}
    clients_contain_classes = {cli_i: [] for cli_i in range(num_clients)}

    for client_id in range(num_clients):

        if consistent_clients is not None and client_id in consistent_clients:
            current_assigned_cls = anchor_classes
            for assigned_cls in current_assigned_cls:
                classes_assigned_count[assigned_cls] += 1
        else:
            left_classes_id_list = generate_left_classes_pool(
                anchor_classes=anchor_classes,
                all_classes=dataset_classes,
                keep_anchor_size=keep_anchor_classes_size)

            num_classes = len(left_classes_id_list)
            current_assigned_cls_idx = client_id % num_classes
            assigned_cls = dataset_classes[current_assigned_cls_idx]
            current_assigned_cls = [assigned_cls]
            classes_assigned_count[assigned_cls] += 1
            j = 1
            while j < per_client_classes_size:
                # ind = np.random.randint(0, max_class_id)
                ind = np.random.choice(left_classes_id_list, size=1)[0]
                if ind not in current_assigned_cls:
                    j = j + 1
                    current_assigned_cls.append(ind)
                    classes_assigned_count[ind] += 1
        clients_contain_classes[client_id] = current_assigned_cls

    for class_id in dataset_classes:
        # skip if this class is never assinged to any clients
        if classes_assigned_count[class_id] == 0:
            continue

        idx_k = np.where(dataset_labels == class_id)[0]

        # the samples of current class are evenly assigned to the corresponding clients
        split = np.array_split(idx_k, classes_assigned_count[class_id])
        ids = 0
        for client_id in range(num_clients):
            if class_id in clients_contain_classes[client_id]:
                clients_dataidx_map[client_id] = np.append(
                    clients_dataidx_map[client_id], split[ids])
                ids += 1
    return clients_dataidx_map


def create_dirichlet_skew(
        total_size,  # the totoal size to generate partitions
        concentration,  # the beta of the dirichlet dictribution
        number_partitions,  # number of partitions
        min_partition_size=None,  # minimum required size for partitions
        is_extend_total_size=False):
    """ Create the distribution skewness based on the dirichlet distribution

        Note:
            is_extend_total_size (boolean) determines whether to generate the
             partitions satisfying min_partition_size by directly extending
             the total data size.
    """
    if min_partition_size is not None:
        if not is_extend_total_size:
            min_size = 0
            while min_size < min_partition_size:
                proportions = np.random.dirichlet(
                    np.repeat(concentration, number_partitions))

                proportions = proportions / proportions.sum()
                min_size = np.min(proportions * total_size)

        else:  # extend the total size to satisfy the minimum requirement
            minimum_proportion_bound = float(min_partition_size / total_size)

            proportions = np.random.dirichlet(
                np.repeat(concentration, number_partitions))

            proportions = proportions / proportions.sum()

            # set the proportion to satisfy the minimum size
            def set_min_bound(proportion):
                if proportion > minimum_proportion_bound:
                    return proportion
                else:
                    return minimum_proportion_bound

            proportions = list(map(set_min_bound, proportions))

    else:
        proportions = np.random.dirichlet(
            np.repeat(concentration, number_partitions))

<<<<<<< HEAD
    return proportions


def wrap_data_loader(*, data_loader: DataLoader,
                     original_batch_sampler: BatchSampler, max_batch_size: int,
                     optimizer: DPOptimizer):
    """
    Replaces batch_sampler in the input data loader with ``BatchSplittingSampler``

    Args:
        data_loader: Wrapper DataLoader
        max_batch_size: max physical batch size we want to emit
        optimizer: DPOptimizer instance used for training

    Returns:
        New DataLoader instance with batch_sampler wrapped in ``BatchSplittingSampler``
    """
    return DataLoader(
        dataset=data_loader.dataset,
        batch_sampler=BatchSplittingSampler(
            sampler=original_batch_sampler,
            max_batch_size=max_batch_size,
            optimizer=optimizer,
        ),
        num_workers=data_loader.num_workers,
        collate_fn=data_loader.collate_fn,
        pin_memory=data_loader.pin_memory,
        timeout=data_loader.timeout,
        worker_init_fn=data_loader.worker_init_fn,
        multiprocessing_context=data_loader.multiprocessing_context,
        generator=data_loader.generator,
        prefetch_factor=data_loader.prefetch_factor,
        persistent_workers=data_loader.persistent_workers,
    )


class BatchMemoryManager(object):
    """
        Enable sampler on top of Opacus BatchMemoryManager
    """

    def __init__(
        self,
        *,
        data_loader: DataLoader,
        original_batch_sampler: BatchSampler,
        max_physical_batch_size: int,
        optimizer: DPOptimizer,
    ):
        self.data_loader = data_loader
        self.optimizer = optimizer
        self.original_batch_sampler = original_batch_sampler
        self.max_physical_batch_size = max_physical_batch_size

    def __enter__(self):
        return wrap_data_loader(
            data_loader=self.data_loader,
            original_batch_sampler=self.original_batch_sampler,
            max_batch_size=self.max_physical_batch_size,
            optimizer=self.optimizer,
        )

    def __exit__(self, type, value, traceback):
        pass
=======
    return proportions
>>>>>>> 525fc06f
<|MERGE_RESOLUTION|>--- conflicted
+++ resolved
@@ -1,18 +1,8 @@
-<<<<<<< HEAD
 """
-    Rewrite the Opacus's BatchMemoryManager
-    Reference: https://opacus.ai/api/_modules/opacus/utils/batch_memory_manager.html
+Utility functions that samples local datasets
 """
 
 import numpy as np
-
-from opacus.optimizers import DPOptimizer
-from opacus.utils.batch_memory_manager import BatchSplittingSampler
-from torch.utils.data import DataLoader, BatchSampler
-=======
-import numpy as np
-
->>>>>>> 525fc06f
 
 
 def extend_indices(indices, required_total_size):
@@ -196,71 +186,4 @@
         proportions = np.random.dirichlet(
             np.repeat(concentration, number_partitions))
 
-<<<<<<< HEAD
-    return proportions
-
-
-def wrap_data_loader(*, data_loader: DataLoader,
-                     original_batch_sampler: BatchSampler, max_batch_size: int,
-                     optimizer: DPOptimizer):
-    """
-    Replaces batch_sampler in the input data loader with ``BatchSplittingSampler``
-
-    Args:
-        data_loader: Wrapper DataLoader
-        max_batch_size: max physical batch size we want to emit
-        optimizer: DPOptimizer instance used for training
-
-    Returns:
-        New DataLoader instance with batch_sampler wrapped in ``BatchSplittingSampler``
-    """
-    return DataLoader(
-        dataset=data_loader.dataset,
-        batch_sampler=BatchSplittingSampler(
-            sampler=original_batch_sampler,
-            max_batch_size=max_batch_size,
-            optimizer=optimizer,
-        ),
-        num_workers=data_loader.num_workers,
-        collate_fn=data_loader.collate_fn,
-        pin_memory=data_loader.pin_memory,
-        timeout=data_loader.timeout,
-        worker_init_fn=data_loader.worker_init_fn,
-        multiprocessing_context=data_loader.multiprocessing_context,
-        generator=data_loader.generator,
-        prefetch_factor=data_loader.prefetch_factor,
-        persistent_workers=data_loader.persistent_workers,
-    )
-
-
-class BatchMemoryManager(object):
-    """
-        Enable sampler on top of Opacus BatchMemoryManager
-    """
-
-    def __init__(
-        self,
-        *,
-        data_loader: DataLoader,
-        original_batch_sampler: BatchSampler,
-        max_physical_batch_size: int,
-        optimizer: DPOptimizer,
-    ):
-        self.data_loader = data_loader
-        self.optimizer = optimizer
-        self.original_batch_sampler = original_batch_sampler
-        self.max_physical_batch_size = max_physical_batch_size
-
-    def __enter__(self):
-        return wrap_data_loader(
-            data_loader=self.data_loader,
-            original_batch_sampler=self.original_batch_sampler,
-            max_batch_size=self.max_physical_batch_size,
-            optimizer=self.optimizer,
-        )
-
-    def __exit__(self, type, value, traceback):
-        pass
-=======
-    return proportions
->>>>>>> 525fc06f
+    return proportions