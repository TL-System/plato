"""
Reading runtime parameters from a standard configuration file (which is easier
to work on than JSON).
"""
import argparse
import logging
import os
import random
import sqlite3
from collections import OrderedDict, namedtuple

import numpy as np
import yaml
from yamlinclude import YamlIncludeConstructor


class Config:
    """
    Retrieving configuration parameters by parsing a configuration file
    using the YAML configuration file parser.
    """

    _instance = None

    def __new__(cls):
        if cls._instance is None:
            parser = argparse.ArgumentParser()
            parser.add_argument('-i',
                                '--id',
                                type=str,
                                help='Unique client ID.')
            parser.add_argument('-p',
                                '--port',
                                type=str,
                                help='The port number for running a server.')
            parser.add_argument('-c',
                                '--config',
                                type=str,
                                default='./config.yml',
                                help='Federated learning configuration file.')
            parser.add_argument('-s',
                                '--server',
                                type=str,
                                default=None,
                                help='The server hostname and port number.')
            parser.add_argument(
                '-d',
                '--download',
                action='store_true',
                help='Download the dataset to prepare for a training session.')
            parser.add_argument(
                '-r',
                '--resume',
                action='store_true',
                help="Resume a previously interrupted training session.")
            parser.add_argument('-l',
                                '--log',
                                type=str,
                                default='info',
                                help='Log messages level.')

            args = parser.parse_args()
            Config.args = args

            if Config.args.id is not None:
                Config.args.id = int(args.id)
            if Config.args.port is not None:
                Config.args.port = int(args.port)

            numeric_level = getattr(logging, args.log.upper(), None)

            if not isinstance(numeric_level, int):
                raise ValueError(f'Invalid log level: {args.log}')

            logging.basicConfig(
                format='[%(levelname)s][%(asctime)s]: %(message)s',
                datefmt='%H:%M:%S')
            root_logger = logging.getLogger()
            root_logger.setLevel(numeric_level)

            cls._instance = super(Config, cls).__new__(cls)

            if 'config_file' in os.environ:
                filename = os.environ['config_file']
            else:
                filename = args.config

            YamlIncludeConstructor.add_to_loader_class(
                loader_class=yaml.SafeLoader, base_dir='./configs')

            if os.path.isfile(filename):
                with open(filename, 'r', encoding="utf8") as config_file:
                    config = yaml.load(config_file, Loader=yaml.SafeLoader)
            else:
                # if the configuration file does not exist, raise an error
                raise ValueError("A configuration file must be supplied.")

            Config.clients = Config.namedtuple_from_dict(config['clients'])
            Config.server = Config.namedtuple_from_dict(config['server'])
            Config.data = Config.namedtuple_from_dict(config['data'])
            Config.trainer = Config.namedtuple_from_dict(config['trainer'])
            Config.algorithm = Config.namedtuple_from_dict(config['algorithm'])

            if Config.args.server is not None:
                Config.server = Config.server._replace(
                    address=args.server.split(':')[0])
                Config.server = Config.server._replace(
                    port=args.server.split(':')[1])

            if Config.args.download:
                Config.clients = Config.clients._replace(total_clients=1)
                Config.clients = Config.clients._replace(per_round=1)

            if hasattr(Config.clients,
                       "speed_simulation") and Config.clients.speed_simulation:
                Config.simulate_client_speed()

            if 'results' in config:
                Config.results = Config.namedtuple_from_dict(config['results'])
                if hasattr(Config.results, 'result_dir'):
                    Config.result_dir = Config.results.result_dir
                else:
                    datasource = Config.data.datasource
                    model = Config.trainer.model_name
                    server_type = "custom"
                    if hasattr(Config().server, "type"):
                        server_type = Config.server.type
                    elif hasattr(Config().algorithm, "type"):
                        server_type = Config.algorithm.type
                    Config.result_dir = f'./results/{datasource}/{model}/{server_type}'

            if 'model' in config:
                Config.model = Config.namedtuple_from_dict(config['model'])

            if hasattr(Config().trainer, 'max_concurrency'):
                # Using a temporary SQLite database to limit the maximum number of concurrent
                # trainers
                Config.sql_connection = sqlite3.connect(
                    "/tmp/running_trainers.sqlitedb")
                Config().cursor = Config.sql_connection.cursor()

            # Customizable dictionary of global parameters
            Config.params: dict = {}

            # A run ID is unique to each client in an experiment
            Config.params['run_id'] = os.getpid()

            # Pretrained models
            if hasattr(Config().server, 'model_dir'):
                Config.params['model_dir'] = Config().server.model_dir
            else:
                Config.params['model_dir'] = "./models/pretrained"

            # Resume checkpoint
            if hasattr(Config().server, 'checkpoint_dir'):
                Config.params['checkpoint_dir'] = Config(
                ).server.checkpoint_dir
            else:
                Config.params['checkpoint_dir'] = "./checkpoints"

        return cls._instance

    @staticmethod
    def namedtuple_from_dict(obj):
        """Creates a named tuple from a dictionary."""
        if isinstance(obj, dict):
            fields = sorted(obj.keys())
            namedtuple_type = namedtuple(typename='Config',
                                         field_names=fields,
                                         rename=True)
            field_value_pairs = OrderedDict(
                (str(field), Config.namedtuple_from_dict(obj[field]))
                for field in fields)
            try:
                return namedtuple_type(**field_value_pairs)
            except TypeError:
                # Cannot create namedtuple instance so fallback to dict (invalid attribute names)
                return dict(**field_value_pairs)
        elif isinstance(obj, (list, set, tuple, frozenset)):
            return [Config.namedtuple_from_dict(item) for item in obj]
        else:
            return obj

    @staticmethod
    def simulate_client_speed() -> float:
        """Randomly generate a sleep time (in seconds per epoch) for each of the clients."""
        # a random seed must be supplied to make sure that all the clients generate
        # the same set of sleep times per epoch across the board
        if hasattr(Config.clients, "random_seed"):
            np.random.seed(Config.clients.random_seed)
        else:
            np.random.seed(1)

        # Limit the simulated sleep time by the threshold 'max_sleep_time'
        max_sleep_time = 60
        if hasattr(Config.clients, "max_sleep_time"):
            max_sleep_time = Config.clients.max_sleep_time

        dist = Config.clients.simulation_distribution
        total_clients = Config.clients.total_clients
        sleep_times = []

        if hasattr(Config.clients, "simulation_distribution"):

            if dist.distribution.lower() == "normal":
                sleep_times = np.random.normal(dist.mean,
                                               dist.sd,
                                               size=total_clients)
            if dist.distribution.lower() == "pareto":
                sleep_times = np.random.pareto(dist.alpha, size=total_clients)
<<<<<<< HEAD
            if dist.distribution.lower() == "uniform":
                sleep_times = np.random.uniform(dist.low, dist.high, size=total_clients)
=======
            if dist.distribution.lower() == "zipf":
                sleep_times = np.random.zipf(dist.s, size=total_clients)
>>>>>>> fc924201
        else:
            # By default, use Pareto distribution with a parameter of 1.0
            sleep_times = np.random.pareto(1.0, size=total_clients)

        Config.client_sleep_times = np.minimum(
            sleep_times, np.repeat(max_sleep_time, total_clients))

    @staticmethod
    def is_edge_server() -> bool:
        """Returns whether the current instance is an edge server in cross-silo FL."""
        return Config().args.port is not None

    @staticmethod
    def is_central_server() -> bool:
        """Returns whether the current instance is a central server in cross-silo FL."""
        return hasattr(Config().algorithm,
                       'cross_silo') and Config().args.port is None

    @staticmethod
    def device() -> str:
        """Returns the device to be used for training."""
        device = 'cpu'
        if hasattr(Config().trainer, 'use_mindspore'):
            pass
        elif hasattr(Config().trainer, 'use_tensorflow'):
            import tensorflow as tf
            gpus = tf.config.experimental.list_physical_devices('GPU')
            if len(gpus) > 0:
                device = 'GPU'
                tf.config.experimental.set_visible_devices(
                    gpus[np.random.randint(0, len(gpus))], 'GPU')
        else:
            import torch

            if torch.cuda.is_available() and torch.cuda.device_count() > 0:
                if hasattr(Config().trainer,
                           'parallelized') and Config().trainer.parallelized:
                    device = 'cuda'
                else:
                    device = 'cuda:' + str(
                        np.random.randint(0, torch.cuda.device_count()))

        return device

    @staticmethod
    def is_parallel() -> bool:
        """Check if the hardware and OS support data parallelism."""
        import torch

        return hasattr(Config().trainer, 'parallelized') and Config(
        ).trainer.parallelized and torch.cuda.is_available(
        ) and torch.distributed.is_available(
        ) and torch.cuda.device_count() > 1

    @staticmethod
    def store() -> None:
        """ Saving the current run-time configuration to a file. """
        data = {}
        data['clients'] = Config.clients._asdict()
        data['server'] = Config.server._asdict()
        data['data'] = Config.data._asdict()
        data['trainer'] = Config.trainer._asdict()
        data['algorithm'] = Config.algorithm._asdict()
        with open(Config.args.config, "w", encoding="utf8") as out:
            yaml.dump(data, out, default_flow_style=False)<|MERGE_RESOLUTION|>--- conflicted
+++ resolved
@@ -208,13 +208,10 @@
                                                size=total_clients)
             if dist.distribution.lower() == "pareto":
                 sleep_times = np.random.pareto(dist.alpha, size=total_clients)
-<<<<<<< HEAD
+            if dist.distribution.lower() == "zipf":
+                sleep_times = np.random.zipf(dist.s, size=total_clients)
             if dist.distribution.lower() == "uniform":
                 sleep_times = np.random.uniform(dist.low, dist.high, size=total_clients)
-=======
-            if dist.distribution.lower() == "zipf":
-                sleep_times = np.random.zipf(dist.s, size=total_clients)
->>>>>>> fc924201
         else:
             # By default, use Pareto distribution with a parameter of 1.0
             sleep_times = np.random.pareto(1.0, size=total_clients)
