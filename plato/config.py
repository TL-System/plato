"""
Reading runtime parameters from a standard configuration file (which is easier
to work on than JSON).
"""
import argparse
import logging
import os
import random
import sqlite3
from collections import OrderedDict, namedtuple
from mmcv import Config as mmcvConfig

import yaml


class Config:
    """
    Retrieving configuration parameters by parsing a configuration file
    using the YAML configuration file parser.
    """

    _instance = None

    def __new__(cls):
        if cls._instance is None:
            parser = argparse.ArgumentParser()
            parser.add_argument('-i',
                                '--id',
                                type=str,
                                help='Unique client ID.')
            parser.add_argument('-p',
                                '--port',
                                type=str,
                                help='The port number for running a server.')
            parser.add_argument('-c',
                                '--config',
                                type=str,
                                default='./config.yml',
                                help='Federated learning configuration file.')
            parser.add_argument('-s',
                                '--server',
                                type=str,
                                default=None,
                                help='The server hostname and port number.')
            parser.add_argument('-l',
                                '--log',
                                type=str,
                                default='info',
                                help='Log messages level.')

            args = parser.parse_args()
            Config.args = args

            if Config.args.id is not None:
                Config.args.id = int(args.id)
            if Config.args.port is not None:
                Config.args.port = int(args.port)

            try:
                log_level = {
                    'critical': logging.CRITICAL,
                    'error': logging.ERROR,
                    'warn': logging.WARN,
                    'info': logging.INFO,
                    'debug': logging.DEBUG
                }[args.log]
            except KeyError:
                log_level = logging.INFO

            logging.basicConfig(
                format='[%(levelname)s][%(asctime)s]: %(message)s',
                level=log_level,
                datefmt='%H:%M:%S')

            cls._instance = super(Config, cls).__new__(cls)

            if 'config_file' in os.environ:
                filename = os.environ['config_file']
            else:
                filename = args.config

<<<<<<< HEAD
            # with open(filename, 'r') as config_file:
            #     config = yaml.load(config_file, Loader=yaml.FullLoader)
            # Config.clients = Config.namedtuple_from_dict(config['clients'])
            # Config.server = Config.namedtuple_from_dict(config['server'])
            # Config.data = Config.namedtuple_from_dict(config['data'])
            # Config.trainer = Config.namedtuple_from_dict(config['trainer'])
            # Config.algorithm = Config.namedtuple_from_dict(config['algorithm'])

            # mmcv support a wider range of file types
            mmcv_cfg = mmcvConfig.fromfile(filename)
            Config.clients = Config.namedtuple_from_dict(mmcv_cfg.clients)
            Config.server = Config.namedtuple_from_dict(mmcv_cfg.server)
            Config.data = Config.namedtuple_from_dict(mmcv_cfg.data)
            Config.trainer = Config.namedtuple_from_dict(mmcv_cfg.trainer)
            Config.algorithm = Config.namedtuple_from_dict(mmcv_cfg.algorithm)

            # adding necessary configuration to the multimodal part
            supported_multimodal_data_names = ["rgb", "flow", "audio", "text"]
            multimodal_data_configs = dict()
            multimodal_nets_configs = dict()
            for modality_name in supported_multimodal_data_names:
                mm_data_name = modality_name + "_data"
                mm_net_name = modality_name + "_model"

                if mm_data_name in mmcv_cfg.keys():
                    data_config = mmcv_cfg[mm_data_name]

                    data_config["videos_per_gpu"] = Config.data.videos_per_gpu
                    data_config[
                        "workers_per_gpu"] = Config.data.workers_per_gpu
                    multimodal_data_configs[mm_data_name] = data_config

                if mm_net_name in mmcv_cfg.keys():
                    model_config = mmcv_cfg[mm_net_name]
                    multimodal_nets_configs[mm_net_name] = model_config

            if "fuse_model" in mmcv_cfg.keys():
                multimodal_nets_configs['fuse_model'] = mmcv_cfg.fuse_model

            Config.multimodal_data_configs = multimodal_data_configs
            Config.multimodal_nets_configs = multimodal_nets_configs
=======
            # if the configuration file not exist, create a fake config object
            if os.path.isfile(filename):
                with open(filename, 'r') as config_file:
                    config = yaml.load(config_file, Loader=yaml.FullLoader)
                    # A temporary solution for config['server']['simulation']
                    if 'simulation' not in config['server']:
                        config['server']['simulation'] = True
            else:
                # create a default configured config
                config = Config.defaultConfig()

            Config.clients = Config.namedtuple_from_dict(config['clients'])
            Config.server = Config.namedtuple_from_dict(config['server'])
            Config.data = Config.namedtuple_from_dict(config['data'])
            Config.trainer = Config.namedtuple_from_dict(config['trainer'])
            Config.algorithm = Config.namedtuple_from_dict(config['algorithm'])
>>>>>>> 2ca5e2fd

            if Config.args.server is not None:
                Config.server = Config.server._replace(
                    address=args.server.split(':')[0])
                Config.server = Config.server._replace(
                    port=args.server.split(':')[1])

<<<<<<< HEAD
            if 'results' in mmcv_cfg:
                Config.results = Config.namedtuple_from_dict(
                    mmcv_cfg['results'])
                Config.result_dir = os.path.dirname(__file__) + '/results/'
=======
            if 'results' in config:
                Config.results = Config.namedtuple_from_dict(config['results'])
                if hasattr(Config().results, 'results_dir'):
                    Config.result_dir = Config.results.results_dir
                else:
                    datasource = Config.data.datasource
                    model = Config.trainer.model_name
                    server_type = Config.algorithm.type
                    Config.result_dir = f'./results/{datasource}/{model}/{server_type}/'

            if 'results' in config and hasattr(Config().results,
                                               'trainer_counter_dir'):
                trainer_counter_dir = Config.results.trainer_counter_dir
                if not os.path.exists(trainer_counter_dir):
                    os.makedirs(trainer_counter_dir)
            else:
                trainer_counter_dir = os.path.dirname(__file__)
>>>>>>> 2ca5e2fd

            # Used to limit the maximum number of concurrent trainers
            Config.sql_connection = sqlite3.connect(
                trainer_counter_dir + '/running_trainers.sqlitedb')

            Config().cursor = Config.sql_connection.cursor()

            # Customizable dictionary of global parameters
            Config.params: dict = {}

            # A run ID is unique to each client in an experiment
            Config.params['run_id'] = os.getpid()

            # Pretrained models
            Config.params['model_dir'] = "./models/pretrained/"

        return cls._instance

    @staticmethod
    def namedtuple_from_dict(obj):
        """Creates a named tuple from a dictionary."""
        if isinstance(obj, dict):
            fields = sorted(obj.keys())
            namedtuple_type = namedtuple(typename='Config',
                                         field_names=fields,
                                         rename=True)
            field_value_pairs = OrderedDict(
                (str(field), Config.namedtuple_from_dict(obj[field]))
                for field in fields)
            try:
                return namedtuple_type(**field_value_pairs)
            except TypeError:
                # Cannot create namedtuple instance so fallback to dict (invalid attribute names)
                return dict(**field_value_pairs)
        elif isinstance(obj, (list, set, tuple, frozenset)):
            return [Config.namedtuple_from_dict(item) for item in obj]
        else:
            return obj

    @staticmethod
    def is_edge_server() -> bool:
        """Returns whether the current instance is an edge server in cross-silo FL."""
        return Config().args.port is not None

    @staticmethod
    def is_central_server() -> bool:
        """Returns whether the current instance is a central server in cross-silo FL."""
        return hasattr(Config().algorithm,
                       'cross_silo') and Config().args.port is None

    @staticmethod
    def device() -> str:
        """Returns the device to be used for training."""
        import torch

        if torch.cuda.is_available() and torch.cuda.device_count() > 0:
            if hasattr(Config().trainer,
                       'parallelized') and Config().trainer.parallelized:
                device = 'cuda'
            else:
                device = 'cuda:' + str(
                    random.randint(0,
                                   torch.cuda.device_count() - 1))
        else:
            device = 'cpu'

        return device

    @staticmethod
    def is_parallel() -> bool:
        """Check if the hardware and OS support data parallelism."""
        import torch

        return hasattr(Config().trainer, 'parallelized') and Config(
        ).trainer.parallelized and torch.cuda.is_available(
        ) and torch.distributed.is_available(
        ) and torch.cuda.device_count() > 1

    @staticmethod
    def defaultConfig() -> dict:
        ''' list a default configuration when the config file is missing'''
        config = {}
        config['clients'] = {}
        config['clients']['type'] = 'simple'
        config['clients']['total_clients'] = 1
        config['clients']['per_round'] = 1
        config['clients']['do_test'] = True
        config['server'] = {}
        config['server']['simulation'] = False
        config['server']['address'] = '127.0.0.1'
        config['server']['port'] = 8000
        config['data'] = {}
        config['data']['datasource'] = 'MNIST'
        config['data']['data_path'] = './data'
        config['data']['partition_size'] = 20000
        config['data']['sampler'] = 'iid'
        config['data']['random_seed'] = 1
        config['trainer'] = {}
        config['trainer']['type'] = 'basic'
        config['trainer']['rounds'] = 5
        config['trainer']['parallelized'] = False
        config['trainer']['max_concurrency'] = 1
        config['trainer']['target_accuracy'] = 0.94
        config['trainer']['epochs'] = 5
        config['trainer']['batch_size'] = 32
        config['trainer']['optimizer'] = 'SGD'
        config['trainer']['learning_rate'] = 0.01
        config['trainer']['momentum'] = 0.9
        config['trainer']['weight_decay'] = 0.0
        config['trainer']['model_name'] = 'lenet5'
        config['algorithm'] = {}
        config['algorithm']['type'] = 'fedavg'

        return config<|MERGE_RESOLUTION|>--- conflicted
+++ resolved
@@ -8,7 +8,6 @@
 import random
 import sqlite3
 from collections import OrderedDict, namedtuple
-from mmcv import Config as mmcvConfig
 
 import yaml
 
@@ -42,6 +41,11 @@
                                 type=str,
                                 default=None,
                                 help='The server hostname and port number.')
+            parser.add_argument(
+                '-d',
+                '--download',
+                action='store_true',
+                help='Download the dataset to prepare for a training session.')
             parser.add_argument('-l',
                                 '--log',
                                 type=str,
@@ -79,66 +83,18 @@
             else:
                 filename = args.config
 
-<<<<<<< HEAD
-            # with open(filename, 'r') as config_file:
-            #     config = yaml.load(config_file, Loader=yaml.FullLoader)
-            # Config.clients = Config.namedtuple_from_dict(config['clients'])
-            # Config.server = Config.namedtuple_from_dict(config['server'])
-            # Config.data = Config.namedtuple_from_dict(config['data'])
-            # Config.trainer = Config.namedtuple_from_dict(config['trainer'])
-            # Config.algorithm = Config.namedtuple_from_dict(config['algorithm'])
-
-            # mmcv support a wider range of file types
-            mmcv_cfg = mmcvConfig.fromfile(filename)
-            Config.clients = Config.namedtuple_from_dict(mmcv_cfg.clients)
-            Config.server = Config.namedtuple_from_dict(mmcv_cfg.server)
-            Config.data = Config.namedtuple_from_dict(mmcv_cfg.data)
-            Config.trainer = Config.namedtuple_from_dict(mmcv_cfg.trainer)
-            Config.algorithm = Config.namedtuple_from_dict(mmcv_cfg.algorithm)
-
-            # adding necessary configuration to the multimodal part
-            supported_multimodal_data_names = ["rgb", "flow", "audio", "text"]
-            multimodal_data_configs = dict()
-            multimodal_nets_configs = dict()
-            for modality_name in supported_multimodal_data_names:
-                mm_data_name = modality_name + "_data"
-                mm_net_name = modality_name + "_model"
-
-                if mm_data_name in mmcv_cfg.keys():
-                    data_config = mmcv_cfg[mm_data_name]
-
-                    data_config["videos_per_gpu"] = Config.data.videos_per_gpu
-                    data_config[
-                        "workers_per_gpu"] = Config.data.workers_per_gpu
-                    multimodal_data_configs[mm_data_name] = data_config
-
-                if mm_net_name in mmcv_cfg.keys():
-                    model_config = mmcv_cfg[mm_net_name]
-                    multimodal_nets_configs[mm_net_name] = model_config
-
-            if "fuse_model" in mmcv_cfg.keys():
-                multimodal_nets_configs['fuse_model'] = mmcv_cfg.fuse_model
-
-            Config.multimodal_data_configs = multimodal_data_configs
-            Config.multimodal_nets_configs = multimodal_nets_configs
-=======
-            # if the configuration file not exist, create a fake config object
             if os.path.isfile(filename):
                 with open(filename, 'r') as config_file:
-                    config = yaml.load(config_file, Loader=yaml.FullLoader)
-                    # A temporary solution for config['server']['simulation']
-                    if 'simulation' not in config['server']:
-                        config['server']['simulation'] = True
+                    config = yaml.load(config_file, Loader=yaml.SafeLoader)
             else:
-                # create a default configured config
-                config = Config.defaultConfig()
+                # if the configuration file does not exist, use a default one
+                config = Config.default_config()
 
             Config.clients = Config.namedtuple_from_dict(config['clients'])
             Config.server = Config.namedtuple_from_dict(config['server'])
             Config.data = Config.namedtuple_from_dict(config['data'])
             Config.trainer = Config.namedtuple_from_dict(config['trainer'])
             Config.algorithm = Config.namedtuple_from_dict(config['algorithm'])
->>>>>>> 2ca5e2fd
 
             if Config.args.server is not None:
                 Config.server = Config.server._replace(
@@ -146,12 +102,10 @@
                 Config.server = Config.server._replace(
                     port=args.server.split(':')[1])
 
-<<<<<<< HEAD
-            if 'results' in mmcv_cfg:
-                Config.results = Config.namedtuple_from_dict(
-                    mmcv_cfg['results'])
-                Config.result_dir = os.path.dirname(__file__) + '/results/'
-=======
+            if Config.args.download:
+                Config.clients = Config.clients._replace(total_clients=1)
+                Config.clients = Config.clients._replace(per_round=1)
+
             if 'results' in config:
                 Config.results = Config.namedtuple_from_dict(config['results'])
                 if hasattr(Config().results, 'results_dir'):
@@ -162,20 +116,12 @@
                     server_type = Config.algorithm.type
                     Config.result_dir = f'./results/{datasource}/{model}/{server_type}/'
 
-            if 'results' in config and hasattr(Config().results,
-                                               'trainer_counter_dir'):
-                trainer_counter_dir = Config.results.trainer_counter_dir
-                if not os.path.exists(trainer_counter_dir):
-                    os.makedirs(trainer_counter_dir)
-            else:
-                trainer_counter_dir = os.path.dirname(__file__)
->>>>>>> 2ca5e2fd
-
-            # Used to limit the maximum number of concurrent trainers
-            Config.sql_connection = sqlite3.connect(
-                trainer_counter_dir + '/running_trainers.sqlitedb')
-
-            Config().cursor = Config.sql_connection.cursor()
+            if hasattr(Config().trainer, 'max_concurrency'):
+                # Using a temporary SQLite database to limit the maximum number of concurrent
+                # trainers
+                Config.sql_connection = sqlite3.connect(
+                    "/tmp/running_trainers.sqlitedb")
+                Config().cursor = Config.sql_connection.cursor()
 
             # Customizable dictionary of global parameters
             Config.params: dict = {}
@@ -185,6 +131,7 @@
 
             # Pretrained models
             Config.params['model_dir'] = "./models/pretrained/"
+            Config.params['pretrained_model_dir'] = "./models/pretrained/"
 
         return cls._instance
 
@@ -223,18 +170,28 @@
     @staticmethod
     def device() -> str:
         """Returns the device to be used for training."""
-        import torch
-
-        if torch.cuda.is_available() and torch.cuda.device_count() > 0:
-            if hasattr(Config().trainer,
-                       'parallelized') and Config().trainer.parallelized:
-                device = 'cuda'
-            else:
-                device = 'cuda:' + str(
-                    random.randint(0,
-                                   torch.cuda.device_count() - 1))
+        device = 'cpu'
+        if hasattr(Config().trainer, 'use_mindspore'):
+            pass
+        elif hasattr(Config().trainer, 'use_tensorflow'):
+            import tensorflow as tf
+            gpus = tf.config.experimental.list_physical_devices('GPU')
+            if len(gpus) > 0:
+                device = 'GPU'
+                tf.config.experimental.set_visible_devices(
+                    gpus[random.randint(0,
+                                        len(gpus) - 1)], 'GPU')
         else:
-            device = 'cpu'
+            import torch
+
+            if torch.cuda.is_available() and torch.cuda.device_count() > 0:
+                if hasattr(Config().trainer,
+                           'parallelized') and Config().trainer.parallelized:
+                    device = 'cuda'
+                else:
+                    device = 'cuda:' + str(
+                        random.randint(0,
+                                       torch.cuda.device_count() - 1))
 
         return device
 
@@ -249,18 +206,18 @@
         ) and torch.cuda.device_count() > 1
 
     @staticmethod
-    def defaultConfig() -> dict:
-        ''' list a default configuration when the config file is missing'''
+    def default_config() -> dict:
+        ''' Supply a default configuration when the config file is missing. '''
         config = {}
         config['clients'] = {}
         config['clients']['type'] = 'simple'
         config['clients']['total_clients'] = 1
         config['clients']['per_round'] = 1
-        config['clients']['do_test'] = True
+        config['clients']['do_test'] = False
         config['server'] = {}
-        config['server']['simulation'] = False
         config['server']['address'] = '127.0.0.1'
         config['server']['port'] = 8000
+        config['server']['disable_clients'] = True
         config['data'] = {}
         config['data']['datasource'] = 'MNIST'
         config['data']['data_path'] = './data'
@@ -271,7 +228,6 @@
         config['trainer']['type'] = 'basic'
         config['trainer']['rounds'] = 5
         config['trainer']['parallelized'] = False
-        config['trainer']['max_concurrency'] = 1
         config['trainer']['target_accuracy'] = 0.94
         config['trainer']['epochs'] = 5
         config['trainer']['batch_size'] = 32
@@ -283,4 +239,15 @@
         config['algorithm'] = {}
         config['algorithm']['type'] = 'fedavg'
 
-        return config+        return config
+
+    @staticmethod
+    def store() -> None:
+        data = {}
+        data['clients'] = Config.clients._asdict()
+        data['server'] = Config.server._asdict()
+        data['data'] = Config.data._asdict()
+        data['trainer'] = Config.trainer._asdict()
+        data['algorithm'] = Config.algorithm._asdict()
+        with open(Config.args.config, "w") as out:
+            yaml.dump(data, out, default_flow_style=False)