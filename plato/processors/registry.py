--- conflicted
+++ resolved
@@ -10,25 +10,6 @@
 from typing import Tuple
 
 from plato.config import Config
-<<<<<<< HEAD
-from plato.processors import (base, mistnet_inbound_features,
-                              mistnet_outbound_features,
-                              mistnet_randomized_response, mistnet_gaussian,
-                              mistnet_laplace, mistnet_unbatch,
-                              mistnet_quantize, mistnet_dequantize, pipeline)
-
-registered_processors = OrderedDict([
-    ('base', base.Processor),
-    ('mistnet_randomized_response', mistnet_randomized_response.Processor),
-    ('mistnet_unbatch', mistnet_unbatch.Processor),
-    ('mistnet_outbound_features', mistnet_outbound_features.Processor),
-    ('mistnet_inbound_features', mistnet_inbound_features.Processor),
-    ('mistnet_gaussian', mistnet_gaussian.Processor),
-    ('mistnet_laplace', mistnet_laplace.Processor),
-    ('mistnet_quantize', mistnet_quantize.Processor),
-    ('mistnet_dequantize', mistnet_dequantize.Processor),
-])
-=======
 from plato.processors import pipeline
 
 if not (hasattr(Config().trainer, 'use_tensorflow')
@@ -51,7 +32,6 @@
         ('mistnet_quantize', mistnet_quantize.Processor),
         ('mistnet_dequantize', mistnet_dequantize.Processor),
     ])
->>>>>>> 4f9bbe9a
 
 
 def get(user: str, *args,
