"""
This registry for Processors contains framework-specific implementations of
Processors for data payloads.

Having a registry of all available classes is convenient for retrieving an instance
based on a configuration at run-time.
"""
import logging
from typing import Tuple

from plato.config import Config
from plato.processors import pipeline

if not (
    hasattr(Config().trainer, "use_tensorflow")
    or hasattr(Config().trainer, "use_mindspore")
):
    from plato.processors import (
        base,
        compress,
        decompress,
        feature_randomized_response,
        feature_gaussian,
        feature_laplace,
        feature_quantize,
        feature_dequantize,
        feature_unbatch,
        inbound_feature_tensors,
        outbound_feature_ndarrays,
        model_deepcopy,
        model_quantize,
        model_dequantize,
        model_compress,
        model_compress_qsgd,
        model_decompress,
        model_decompress_qsgd,
        model_randomized_response,
        send_mask,
        structured_pruning,
        unstructured_pruning,
    )

<<<<<<< HEAD
    registered_processors = OrderedDict(
        [
            ("base", base.Processor),
            ("compress", compress.Processor),
            ("decompress", decompress.Processor),
            ("feature_randomized_response", feature_randomized_response.Processor),
            ("feature_gaussian", feature_gaussian.Processor),
            ("feature_laplace", feature_laplace.Processor),
            ("feature_quantize", feature_quantize.Processor),
            ("feature_dequantize", feature_dequantize.Processor),
            ("feature_unbatch", feature_unbatch.Processor),
            ("inbound_feature_tensors", inbound_feature_tensors.Processor),
            ("outbound_feature_ndarrays", outbound_feature_ndarrays.Processor),
            ("model_deepcopy", model_deepcopy.Processor),
            ("model_quantize", model_quantize.Processor),
            ("model_dequantize", model_dequantize.Processor),
            ("model_compress", model_compress.Processor),
            ("model_compress_qsgd", model_compress_qsgd.Processor),
            ("model_decompress", model_decompress.Processor),
            ("model_decompress_qsgd", model_decompress_qsgd.Processor),
            ("model_randomized_response", model_randomized_response.Processor),
            ("send_mask", send_mask.Processor),
            ("structured_pruning", structured_pruning.Processor),
            ("unstructured_pruning", unstructured_pruning.Processor),
        ]
=======
    registered_processors = {
        "base": base.Processor,
        "compress": compress.Processor,
        "decompress": decompress.Processor,
        "feature_randomized_response": feature_randomized_response.Processor,
        "feature_gaussian": feature_gaussian.Processor,
        "feature_laplace": feature_laplace.Processor,
        "feature_quantize": feature_quantize.Processor,
        "feature_dequantize": feature_dequantize.Processor,
        "feature_unbatch": feature_unbatch.Processor,
        "inbound_feature_tensors": inbound_feature_tensors.Processor,
        "outbound_feature_ndarrays": outbound_feature_ndarrays.Processor,
        "model_deepcopy": model_deepcopy.Processor,
        "model_quantize": model_quantize.Processor,
        "model_dequantize": model_dequantize.Processor,
        "model_compress": model_compress.Processor,
        "model_decompress": model_decompress.Processor,
        "model_randomized_response": model_randomized_response.Processor,
        "send_mask": send_mask.Processor,
        "structured_pruning": structured_pruning.Processor,
        "unstructured_pruning": unstructured_pruning.Processor,
    }


if hasattr(Config().server, "type") and Config().server.type == "fedavg_he":
    # FedAvg server with homomorphic encryption needs to import tenseal, which is not available on
    # all platforms such as macOS
    from plato.processors import model_encrypt, model_decrypt

    registered_processors.update(
        {
            "model_encrypt": model_encrypt.Processor,
            "model_decrypt": model_decrypt.Processor,
        }
>>>>>>> a169df85
    )


def get(
    user: str, processor_kwargs=None, **kwargs
) -> Tuple[pipeline.Processor, pipeline.Processor]:
    """Get an instance of the processor."""
    outbound_processors = []
    inbound_processors = []

    assert user in ("Server", "Client")

    if user == "Server":
        config = Config().server
    else:
        config = Config().clients

    if hasattr(config, "outbound_processors") and isinstance(
        config.outbound_processors, list
    ):
        outbound_processors = config.outbound_processors

    if hasattr(config, "inbound_processors") and isinstance(
        config.inbound_processors, list
    ):
        inbound_processors = config.inbound_processors

    for processor in outbound_processors:
        logging.info("%s: Using Processor for sending payload: %s", user, processor)
    for processor in inbound_processors:
        logging.info("%s: Using Processor for receiving payload: %s", user, processor)

    def map_f(name):
        if processor_kwargs is not None and name in processor_kwargs:
            this_kwargs = {**kwargs, **(processor_kwargs[name])}
        else:
            this_kwargs = kwargs

        return registered_processors[name](name=name, **this_kwargs)

    outbound_processors = list(map(map_f, outbound_processors))
    inbound_processors = list(map(map_f, inbound_processors))

    return pipeline.Processor(outbound_processors), pipeline.Processor(
        inbound_processors
    )<|MERGE_RESOLUTION|>--- conflicted
+++ resolved
@@ -40,33 +40,6 @@
         unstructured_pruning,
     )
 
-<<<<<<< HEAD
-    registered_processors = OrderedDict(
-        [
-            ("base", base.Processor),
-            ("compress", compress.Processor),
-            ("decompress", decompress.Processor),
-            ("feature_randomized_response", feature_randomized_response.Processor),
-            ("feature_gaussian", feature_gaussian.Processor),
-            ("feature_laplace", feature_laplace.Processor),
-            ("feature_quantize", feature_quantize.Processor),
-            ("feature_dequantize", feature_dequantize.Processor),
-            ("feature_unbatch", feature_unbatch.Processor),
-            ("inbound_feature_tensors", inbound_feature_tensors.Processor),
-            ("outbound_feature_ndarrays", outbound_feature_ndarrays.Processor),
-            ("model_deepcopy", model_deepcopy.Processor),
-            ("model_quantize", model_quantize.Processor),
-            ("model_dequantize", model_dequantize.Processor),
-            ("model_compress", model_compress.Processor),
-            ("model_compress_qsgd", model_compress_qsgd.Processor),
-            ("model_decompress", model_decompress.Processor),
-            ("model_decompress_qsgd", model_decompress_qsgd.Processor),
-            ("model_randomized_response", model_randomized_response.Processor),
-            ("send_mask", send_mask.Processor),
-            ("structured_pruning", structured_pruning.Processor),
-            ("unstructured_pruning", unstructured_pruning.Processor),
-        ]
-=======
     registered_processors = {
         "base": base.Processor,
         "compress": compress.Processor,
@@ -83,7 +56,9 @@
         "model_quantize": model_quantize.Processor,
         "model_dequantize": model_dequantize.Processor,
         "model_compress": model_compress.Processor,
+        "model_compress_qsgd": model_compress_qsgd,
         "model_decompress": model_decompress.Processor,
+        "model_decompress_qsgd": model_compress_qsgd,
         "model_randomized_response": model_randomized_response.Processor,
         "send_mask": send_mask.Processor,
         "structured_pruning": structured_pruning.Processor,
@@ -101,7 +76,6 @@
             "model_encrypt": model_encrypt.Processor,
             "model_decrypt": model_decrypt.Processor,
         }
->>>>>>> a169df85
     )
 
 
