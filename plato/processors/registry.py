"""
This registry for Processors contains framework-specific implementations of
Processors for data payloads.

Having a registry of all available classes is convenient for retrieving an instance
based on a configuration at run-time.
"""
import logging
from collections import OrderedDict
<<<<<<< HEAD
from typing import Literal, Tuple

from plato.processors import (base, pipeline, mistnet_randomized_response,
                              mistnet_unbatch, mistnet_outbound_features,
                              mistnet_inbound_features, mistnet_gaussian,
                              mistnet_laplace)
=======
from typing import Tuple
>>>>>>> b36c0201

from plato.config import Config
from plato.processors import (base, mistnet_inbound_features,
                              mistnet_outbound_features,
                              mistnet_random_response, mistnet_unbatch,
                              pipeline)

registered_processors = OrderedDict([
    ('base', base.Processor),
    ('mistnet_random_response', mistnet_random_response.Processor),
    ('mistnet_unbatch', mistnet_unbatch.Processor),
    ('mistnet_outbound_features', mistnet_outbound_features.Processor),
    ('mistnet_inbound_features', mistnet_inbound_features.Processor),
    ('mistnet_gaussian', mistnet_gaussian.Processor),
    ('mistnet_laplace', mistnet_laplace.Processor),
])


def get(user: str, *args,
        **kwargs) -> Tuple[pipeline.Processor, pipeline.Processor]:
    """ Get an instance of the processor. """
    outbound_processors = []
    inbound_processors = []

    assert user in ("Server", "Client")

    if user == "Server":
        config = Config().server
    else:
        config = Config().clients

    if hasattr(config, 'outbound_processors') and isinstance(
            config.outbound_processors, list):
        outbound_processors = config.outbound_processors

    if hasattr(config, 'inbound_processors') and isinstance(
            config.inbound_processors, list):
        inbound_processors = config.inbound_processors

    for processor in outbound_processors:
        logging.info("%s: Using Processor for sending payload: %s", user,
                     processor)
    for processor in inbound_processors:
        logging.info("%s: Using Processor for receiving payload: %s", user,
                     processor)

    outbound_processors = list(
        map(lambda name: registered_processors[name](*args, **kwargs),
            outbound_processors))
    inbound_processors = list(
        map(lambda name: registered_processors[name](*args, **kwargs),
            inbound_processors))

    return pipeline.Processor(outbound_processors), pipeline.Processor(
        inbound_processors)<|MERGE_RESOLUTION|>--- conflicted
+++ resolved
@@ -7,22 +7,13 @@
 """
 import logging
 from collections import OrderedDict
-<<<<<<< HEAD
-from typing import Literal, Tuple
-
-from plato.processors import (base, pipeline, mistnet_randomized_response,
-                              mistnet_unbatch, mistnet_outbound_features,
-                              mistnet_inbound_features, mistnet_gaussian,
-                              mistnet_laplace)
-=======
 from typing import Tuple
->>>>>>> b36c0201
 
 from plato.config import Config
 from plato.processors import (base, mistnet_inbound_features,
                               mistnet_outbound_features,
-                              mistnet_random_response, mistnet_unbatch,
-                              pipeline)
+                              mistnet_random_response, mistnet_gaussian,
+                              mistnet_laplace, mistnet_unbatch, pipeline)
 
 registered_processors = OrderedDict([
     ('base', base.Processor),
