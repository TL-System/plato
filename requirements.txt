--- conflicted
+++ resolved
@@ -11,11 +11,6 @@
 zstd
 torch-optimizer
 timm
-<<<<<<< HEAD
-lpips
-torchmetrics
-=======
 lightly
 scikit-learn
-pytest
->>>>>>> afdd215a
+pytest