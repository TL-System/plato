numpy
python-socketio
aiohttp
requests
boto3
pyyaml
pyyaml-include
datasets
opacus
<<<<<<< HEAD
gym
=======
zstd
>>>>>>> 5d990997
<|MERGE_RESOLUTION|>--- conflicted
+++ resolved
@@ -7,8 +7,5 @@
 pyyaml-include
 datasets
 opacus
-<<<<<<< HEAD
 gym
-=======
-zstd
->>>>>>> 5d990997
+zstd