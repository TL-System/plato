--- conflicted
+++ resolved
@@ -121,12 +121,8 @@
 
         flattened = grads[0]
         for i in range(1, len(grads)):
-<<<<<<< HEAD
-            flattened = np.append(flattened, -grads[i] / Config().trainer.learning_rate)
-=======
             flattened = np.append(
                 flattened, -grads[i] / Config().parameters.optimizer.lr
             )
->>>>>>> 62270f50
 
         return flattened