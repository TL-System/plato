--- conflicted
+++ resolved
@@ -70,35 +70,6 @@
         self.unexplored_clients = [
             client_id for client_id in range(1, self.total_clients + 1)
         ]
-<<<<<<< HEAD
-        self.client_utilities = {
-            num: 0
-            for num in range(1, self.total_clients + 1)
-        }
-
-    async def aggregate_weights(self, updates):
-        """Aggregate the reported weight updates from the selected clients."""
-        deltas = await self.federated_averaging(updates)
-        self.update_clients(updates)
-        updated_weights = self.algorithm.update_weights(deltas)
-        self.algorithm.load_weights(updated_weights)
-
-    def update_clients(self, updates):
-        """Extracts statistical utility, training times and adjusts desired round duration."""
-
-        # Extracting statistical utility and local training times.
-        for (client_id, report, __, __) in updates:
-            self.client_utilities[client_id] = report.statistics_utility
-            self.client_durations[client_id - 1] = report.training_time
-            self.last_round[client_id - 1] = self.current_round
-
-        # Calculating updated client utilities on explored clients
-        for (client_id, __, __, __) in updates:
-            self.client_utilities[client_id] = self.calc_client_util(client_id)
-
-        # Adjusts pacer
-        self.util_history.append(self.calc_util_sum(self.updates))
-=======
         self.client_utilities = {num: 0 for num in range(1, self.total_clients + 1)}
 
     def weights_aggregated(self, updates):
@@ -121,7 +92,6 @@
 
         # Adjust pacer
         self.util_history.append(self.calc_util_sum(updates))
->>>>>>> 5136c617
         if self.current_round >= 2 * self.step_window:
             last_pacer_rounds = sum(
                 self.util_history[-2 * self.step_window : -self.step_window]
@@ -130,288 +100,6 @@
             if last_pacer_rounds > current_pacer_rounds:
                 self.desired_duration += self.pacer_step
 
-<<<<<<< HEAD
-        # Blacklists clients who have been selected 10 times.
-        for (client_id, __, __, __) in updates:
-            if self.times_selected[client_id] > self.blacklist_num:
-                self.blacklist.append(client_id)
-
-    async def select_clients(self, for_next_batch=False):
-        """ Select a subset of the clients and send messages to them to start training. """
-
-        if not for_next_batch:
-            self.updates = []
-            self.current_round += 1
-            self.round_start_wall_time = self.wall_time
-
-            if hasattr(Config().trainer, 'max_concurrency'):
-                self.trained_clients = []
-
-            logging.info(
-                fonts.colourize(
-                    f"\n[{self}] Starting round {self.current_round}/{Config().trainer.rounds}."
-                ))
-
-            if Config().is_central_server():
-                # In cross-silo FL, the central server selects from the pool of edge servers
-                self.clients_pool = list(self.clients)
-
-            elif not Config().is_edge_server():
-                self.clients_pool = list(range(1, 1 + self.total_clients))
-
-            # In asychronous FL, avoid selecting new clients to replace those that are still
-            # training at this time
-            unselectable_clients = []
-            sample_size = self.clients_per_round
-            if self.asynchronous_mode and self.selected_clients is not None and len(
-                    self.reported_clients) > 0 and len(
-                        self.reported_clients) < self.clients_per_round:
-
-                # We need to exclude the clients who are still training.
-                training_client_ids = [
-                    self.training_clients[client_id]['id']
-                    for client_id in list(self.training_clients.keys())
-                ]
-
-                # If the server is simulating the wall clock time, some of the clients who
-                # reported may not have been aggregated; they should be excluded from the next
-                # round of client selection
-                reporting_client_ids = [
-                    client[2]['client_id'] for client in self.reported_clients
-                ]
-                unselectable_clients = training_client_ids + reporting_client_ids
-
-                # Sets the number of clients to be selected
-                if self.selected_clients is not None: # not the first iteration
-                    if self.simulate_wall_time:
-                        sample_size = len(self.current_processed_clients)
-                    else:
-                        sample_size = len(self.reported_clients)
-                else:
-                    sample_size = self.clients_per_round
-
-            # Exploitation
-            exploit_len = math.ceil(
-                (1.0 - self.exploration_factor) * sample_size)
-
-            # If there aren't enough unexplored clients for exploration.
-            if (sample_size - exploit_len) > len(self.unexplored_clients):
-                exploit_len = (sample_size - len(self.unexplored_clients))
-
-            # take the top-k, sample by probability, take 95% of the cut-off loss by default
-            sorted_util = sorted(self.client_utilities,
-                                 key=self.client_utilities.get,
-                                 reverse=True)
-
-            # take cut-off utility
-            cut_off_util = self.client_utilities[sorted_util[exploit_len -
-                                                             1]] * self.cut_off
-
-            # Admit clients with utilities higher than the cut-off
-            exploit_clients = []
-            for client_id in sorted_util:
-                if self.client_utilities[
-                        client_id] > cut_off_util and client_id not in (
-                            self.blacklist or unselectable_clients):
-                    exploit_clients.append(client_id)
-
-            if len(exploit_clients) != 0:
-                last_index = sorted_util.index(exploit_clients[-1])
-            else:
-                last_index = 0
-
-            # Sample by utiliity probability.
-            total_sc = max(
-                1e-4,
-                float(
-                    sum([
-                        self.client_utilities[key] for key in exploit_clients
-                    ])))
-            probabilities = [
-                self.client_utilities[key] / total_sc
-                for key in exploit_clients
-            ]
-
-            picked_clients = []
-            if len(exploit_clients) < exploit_len:
-                num = len(exploit_clients)
-            else:
-                num = exploit_len
-
-            if len(probabilities) != 0 and exploit_len != 0:
-                picked_clients = np.random.choice(exploit_clients,
-                                                  num,
-                                                  p=probabilities,
-                                                  replace=False)
-                picked_clients = picked_clients.tolist()
-
-            # If the result of exploitation wasn't enough to meet the required length.
-            if len(picked_clients) < exploit_len and self.current_round != 1:
-                for step in range(last_index + 1, len(sorted_util)):
-                    if not sorted_util[step] in (
-                            self.blacklist or unselectable_clients
-                    ) and len(picked_clients) != exploit_len:
-                        picked_clients.append(sorted_util[step])
-
-            # Exploration
-            explore_clients = []
-            random.setstate(self.prng_state)
-
-            # Select unexplored clients randomly
-            explore_clients = random.sample(self.unexplored_clients,
-                                            sample_size - len(picked_clients))
-
-            self.prng_state = random.getstate()
-            self.explored_clients += explore_clients
-
-            self.unexplored_clients = [
-                id for id in self.unexplored_clients
-                if id not in explore_clients
-            ]
-
-            picked_clients += explore_clients
-
-            for client in picked_clients:
-                self.times_selected[client] += 1
-
-            logging.info("[%s] Selected clients: %s", self, picked_clients)
-
-            self.selected_clients = picked_clients
-
-            self.current_reported_clients = {}
-            self.current_processed_clients = {}
-
-            # There is no need to clear the list of reporting clients if we are
-            # simulating the wall clock time on the server. This is because
-            # when wall clock time is simulated, the server needs to wait for
-            # all the clients to report before selecting a subset of clients for
-            # replacement, and all remaining reporting clients will be processed
-            # in the next round
-            if not self.simulate_wall_time:
-                self.reported_clients = []
-
-        if len(self.selected_clients) > 0:
-            self.selected_sids = []
-
-            # If max_concurrency is specified, run selected clients batch by batch,
-            # and the number of clients in each batch (on each GPU, if multiple GPUs are available)
-            # is equal to # (or maybe smaller than for the last batch) max_concurrency
-            if hasattr(Config().trainer,
-                       'max_concurrency') and not Config().is_central_server():
-                selected_clients = []
-                if Config().gpu_count() > 1:
-                    untrained_clients = list(
-                        set(self.selected_clients).difference(
-                            self.trained_clients))
-                    available_gpus = Config().gpu_count()
-                    for cuda_id in range(available_gpus):
-                        for client_id in untrained_clients:
-                            if client_id % available_gpus == cuda_id:
-                                selected_clients.append(client_id)
-                            if len(selected_clients) >= min(
-                                (cuda_id + 1) *
-                                    Config().trainer.max_concurrency,
-                                    self.clients_per_round):
-                                break
-                else:
-                    selected_clients = self.selected_clients[
-                        len(self.trained_clients):min(
-                            len(self.trained_clients) + Config().trainer.
-                            max_concurrency, len(self.selected_clients))]
-
-                self.trained_clients += selected_clients
-
-            else:
-                selected_clients = self.selected_clients
-
-            for i, selected_client_id in enumerate(selected_clients):
-                self.selected_client_id = selected_client_id
-
-                if Config().is_central_server():
-                    client_id = selected_client_id
-                elif Config().is_edge_server():
-                    client_id = self.launched_clients[i]
-                else:
-                    client_id = i + 1
-
-                sid = self.clients[client_id]['sid']
-
-                if self.asynchronous_mode and self.simulate_wall_time:
-
-                    # skip if this sid is currently `training' with reporting clients
-                    # or it has already been selected in this round
-                    while sid in self.training_sids or sid in self.selected_sids:
-                        client_id = client_id % self.clients_per_round + 1
-                        sid = self.clients[client_id]['sid']
-
-                    self.training_sids.append(sid)
-                    self.selected_sids.append(sid)
-
-                self.training_clients[self.selected_client_id] = {
-                    'id': self.selected_client_id,
-                    'starting_round': self.current_round,
-                    'start_time': self.round_start_wall_time,
-                    'update_requested': False
-                }
-
-                logging.info("[%s] Selecting client #%d for training.", self,
-                             self.selected_client_id)
-
-                server_response = {
-                    'id': self.selected_client_id,
-                    'current_round': self.current_round
-                }
-                payload = self.algorithm.extract_weights()
-                payload = self.customize_server_payload(payload)
-
-                if self.comm_simulation:
-                    logging.info(
-                        "[%s] Sending the current model to client #%d (simulated).",
-                        self, self.selected_client_id)
-
-                    # First apply outbound processors, if any
-                    payload = self.outbound_processor.process(payload)
-
-                    model_name = Config().trainer.model_name if hasattr(
-                        Config().trainer, 'model_name') else 'custom'
-                    checkpoint_path = Config().params['checkpoint_path']
-
-                    payload_filename = f"{checkpoint_path}/{model_name}_{self.selected_client_id}.pth"
-
-                    with open(payload_filename, 'wb') as payload_file:
-                        pickle.dump(payload, payload_file)
-
-                    server_response['payload_filename'] = payload_filename
-
-                    payload_size = sys.getsizeof(
-                        pickle.dumps(payload)) / 1024**2
-
-                    logging.info(
-                        "[%s] Sending %.2f MB of payload data to client #%d (simulated).",
-                        self, payload_size, self.selected_client_id)
-
-                    self.comm_overhead += payload_size
-
-                    # Compute the communication time to transfer the current global model to client
-                    self.downlink_comm_time[
-                        self.selected_client_id] = payload_size / (
-                            self.downlink_bandwidth /
-                            len(self.selected_clients))
-
-                server_response = await self.customize_server_response(
-                    server_response)
-
-                # Sending the server response as metadata to the clients (payload to follow)
-                await self.sio.emit('payload_to_arrive',
-                                    {'response': server_response},
-                                    room=sid)
-
-                if not self.comm_simulation:
-                    # Sending the server payload to the client
-                    logging.info(
-                        "[%s] Sending the current model to client #%d.", self,
-                        selected_client_id)
-=======
         # Blacklist clients who have been selected self.blacklist_num times
         for update in updates:
             if self.times_selected[update.client_id] > self.blacklist_num:
@@ -494,7 +182,6 @@
         self.unexplored_clients = [
             id for id in self.unexplored_clients if id not in explore_clients
         ]
->>>>>>> 5136c617
 
         selected_clients += explore_clients
 
