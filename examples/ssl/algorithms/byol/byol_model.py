--- conflicted
+++ resolved
@@ -30,15 +30,9 @@
                 model_name=encoder_name, **encoder_params
             )
 
-<<<<<<< HEAD
-        self.encoding_dim = self.encoder.encoding_dim
-
-        # A projector projects higher dimension features to output dimensions.
-=======
         # A projector project higher dimension features to output dimensions.
->>>>>>> 4b28eba1
         self.projector = BYOLProjectionHead(
-            self.encoder.encoding_dim,
+            self.encoding_dim,
             Config().trainer.projection_hidden_dim,
             Config().trainer.projection_out_dim,
         )
