"""
A federated learning client using SCAFFOLD.

Reference:

Karimireddy et al., "SCAFFOLD: Stochastic Controlled Averaging for Federated Learning,"
in Proceedings of the 37th International Conference on Machine Learning (ICML), 2020.

https://arxiv.org/pdf/1910.06378.pdf
"""

import logging
import os

import pickle

from plato.clients import simple
from plato.config import Config
import extract_server_payload, send_extra_payload

class Client(simple.Client):
    """A SCAFFOLD federated learning client who sends weight updates
    and client control variate."""

<<<<<<< HEAD
    def __init__(self, model=None, datasource=None, algorithm=None, trainer=None, inbound_processor=None, outbound_processor=None):
        super().__init__(model, datasource, algorithm, trainer)
=======
    def __init__(
        self,
        model=None,
        datasource=None,
        algorithm=None,
        trainer=None,
        callbacks=None,
    ):
        super().__init__(
            model=model,
            datasource=datasource,
            algorithm=algorithm,
            trainer=trainer,
            callbacks=callbacks,
        )

>>>>>>> 853a6dea
        self.client_control_variate = None
        self.customized_processors = {'extract_server_payload': extract_server_payload.Processor, 'send_extra_payload':send_extra_payload.Processor}

    def configure(self):
        """Initialize the server control variate and client control variate for trainer"""        
        super().configure()

        # Load the client control variate if the client has participated before
        model_path = Config().params["model_path"]
        model_name = Config().trainer.model_name
        filename = f"{model_name}_{self.client_id}_control_variate.pth"
        client_control_variate_path = f"{model_path}/{filename}"

        if os.path.exists(client_control_variate_path):
            logging.info(
                "[Client #%d] Loading the control variate from %s.",
                self.client_id,
                client_control_variate_path,
            )
            with open(client_control_variate_path, "rb") as path:
                self.client_control_variate = pickle.load(path)
            self.trainer.client_control_variate = self.client_control_variate
            logging.info("[Client #%d] Loaded the control variate.", self.client_id)
        self.trainer.extra_payload_path = client_control_variate_path<|MERGE_RESOLUTION|>--- conflicted
+++ resolved
@@ -22,10 +22,6 @@
     """A SCAFFOLD federated learning client who sends weight updates
     and client control variate."""
 
-<<<<<<< HEAD
-    def __init__(self, model=None, datasource=None, algorithm=None, trainer=None, inbound_processor=None, outbound_processor=None):
-        super().__init__(model, datasource, algorithm, trainer)
-=======
     def __init__(
         self,
         model=None,
@@ -42,12 +38,11 @@
             callbacks=callbacks,
         )
 
->>>>>>> 853a6dea
         self.client_control_variate = None
         self.customized_processors = {'extract_server_payload': extract_server_payload.Processor, 'send_extra_payload':send_extra_payload.Processor}
 
     def configure(self):
-        """Initialize the server control variate and client control variate for trainer"""        
+        """Initialize the server control variate and client control variate for trainer"""
         super().configure()
 
         # Load the client control variate if the client has participated before
