"""
A customized trainer for td3.
"""
import logging
import os
from pyexpat import model
import time
import pandas as pd
import copy

import numpy as np
import torch
import torch.nn.functional as F
import globals

from torch import nn
from plato.utils.reinforcement_learning.policies import base
from plato.trainers import basic
from plato.config import Config
from plato.trainers import basic

import td3_learning_client as client

import pickle

import random

#TODO: think again about global variables
file_name = "TD3_RL"
<<<<<<< HEAD
models_dir = "./pytorch_models" # TODO: models are not stored here
results_dir = "./results"
=======
models_dir = "./pytorch_models"
results_dir = "examples/td3_learning/results"
>>>>>>> 9df78121

class ReplayMemory(base.ReplayMemory):
    """ A simple example of replay memory buffer. """
    def __init__(self, state_dim, action_dim, capacity, seed, client_id):
        super().__init__(state_dim, action_dim, capacity, seed)
        self.client_id = client_id

    def save_buffer(self, dir):
<<<<<<< HEAD
        size_np = np.array([self.size])
        
        np.savez(self.make_filename(dir, "replay_buffer"), a=self.state, b=self.action, c=self.reward, d=self.next_state, e=self.done, f = size_np)

    def load_buffer(self, dir):
        data = np.load(self.make_filename(dir, "replay_buffer"))

        self.state = data['a']
        self.action = data['b']
        self.reward = data['c']
        self.next_state = data['d']
        self.done = data['e']
        print("Before load", self.size)
        self.size = int((data['f'])[0]) # single element array
        print("After load", self.size)

    def make_filename(self, dir, name):
        file_name = "%s_%s.npz" % (name, str(self.client_id)) 
        file_path = os.path.join(dir, file_name)
        return file_path
=======
        # TODO: Save replay buffer
        buffer_path = dir

        if buffer_path is None:
            print("PLEASE ADD A DIRECTORY PATH")
            return

        state_name = 'state'
        action_name = 'action'
        reward_name = 'reward'
        next_state_name = 'next_state'
        done_name = 'done'
        #f'{model_path}/{actor_filename}'

        state_path = f'{buffer_path}/{state_name}'
        action_path = f'{buffer_path}/{action_name}'
        reward_path = f'{buffer_path}/{reward_name}'
        next_state_path = f'{buffer_path}/{next_state_name}'
        done_path = f'{buffer_path}/{done_name}'

        #logging.info("Loading the buffer from %s.", os.getpid(), default_name)
        print("---------------------------------------")
        print("Saving the buffer to %s." %buffer_path)
        print("---------------------------------------")

        file_state_buf = open(state_path, "wb")
        file_action_buf = open(action_path, "wb")
        file_reward_buf = open(reward_path, "wb")
        file_next_state_buf = open(next_state_path, "wb")
        file_done_buf = open(done_path, "wb")
        
        pickle.dump(self.state, file_state_buf)
        pickle.dump(self.action, file_action_buf)
        pickle.dump(self.reward, file_reward_buf)
        pickle.dump(self.next_state, file_next_state_buf)
        pickle.dump(self.done, file_done_buf)

        file_state_buf.close()
        file_action_buf.close() 
        file_reward_buf.close() 
        file_next_state_buf.close()
        file_done_buf.close()

        #self.state 
        #self.action 
        #self.reward 
        #self.next_state 
        #self.done 

    def load_buffer(self, dir):
        # TODO: Load replay buffer

        # TODO: Save replay buffer
        buffer_path = dir

        if buffer_path is None:
            print("PLEASE ADD A DIRECTORY PATH")
            return

        state_name = 'state'
        action_name = 'action'
        reward_name = 'reward'
        next_state_name = 'next_state'
        done_name = 'done'
        #f'{model_path}/{actor_filename}'

        state_path = f'{buffer_path}/{state_name}'
        action_path = f'{buffer_path}/{action_name}'
        reward_path = f'{buffer_path}/{reward_name}'
        next_state_path = f'{buffer_path}/{next_state_name}'
        done_path = f'{buffer_path}/{done_name}'
    

        print("---------------------------------------")
        print("Loading the buffer from %s." %buffer_path)
        print("---------------------------------------")


        file_state_buf = open(state_path, "rb")
        file_action_buf = open(action_path, "rb")
        file_reward_buf = open(reward_path, "rb")
        file_next_state_buf = open(next_state_path, "rb")
        file_done_buf = open(done_path, "rb")

        self.state = pickle.load(file_state_buf)
        self.action = pickle.load(file_action_buf)
        self.reward = pickle.load(file_reward_buf)
        self.next_state = pickle.load(file_next_state_buf)
        self.done = pickle.load(file_done_buf)

        file_state_buf.close()
        file_action_buf.close() 
        file_reward_buf.close() 
        file_next_state_buf.close()
        file_done_buf.close()

        
        #torch.load(state_path)
        #torch.load(action_path)
       # torch.load(reward_path)
       # torch.load(next_state_path)
        #torch.load(done_path)
        #self.state 
        #self.action 
        #self.reward 
        #self.next_state 
        #self.done
>>>>>>> 9df78121

class Trainer(basic.Trainer):
    def __init__(self, model=None):
        #super().__init__(state_dim, action_dim, max_action, model)
        super().__init__()
        self.env = globals.env
        #Create actor and critic
        #Could have used the base class given's but for convenient sake we declare our own

        print("are we consturcting more than once??") #no it does'nt get claled more than once
        self.max_action = globals.max_action            
        self.model = model
        self.actor = self.model.actor
        self.critic = self.model.critic
        self.actor_target = self.model.actor_target
        self.critic_target = self.model.critic_target
        
        self.actor_optimizer = torch.optim.Adam(
            self.actor.parameters(), lr = Config().algorithm.learning_rate)
        
        self.critic_optimizer = torch.optim.Adam(
            self.critic.parameters(), lr = Config().algorithm.learning_rate)

        #replay buffer initialization
        self.replay_buffer = ReplayMemory(
            globals.state_dim, globals.action_dim, 
            Config().algorithm.max_replay_size, 
            Config().clients.random_seed, self.client_id)
        
        self.policy_noise = Config().algorithm.policy_noise 
        self.noise_clip = Config().algorithm.noise_clip

        self.evaluations = []
        
        if not os.path.exists(results_dir):
            os.makedirs(results_dir)
        if Config().algorithm.save_models and not os.path.exists(models_dir):
            os.makedirs(models_dir)

        self.timesteps_since_eval = 0
        self.episode_num = 0
        self.total_timesteps = 0
        self.done = True

        self.episode_reward = 0
        
        self.actor_state_dict = None
        self.critic_state_dict = None
        self.actor_target_state_dict = None
        self.critic_target_state_dict = None

    def select_action(self, state):
        """Select action from policy"""
        state = torch.FloatTensor(state.reshape(1,-1)).to(self.device)
        action = self.actor(state)
        return action.cpu().data.numpy().flatten()

    #add to replay buffer
    def add(self, transition):
            #adds to ReplayMemory, it always updates the pointer in the push method
            self.replay_buffer.push(transition)


    def train_model(self, config, trainset, sampler, cut_layer):
        """Main Training"""
        #print("in line 87 of td3_learning_trainer!")
        episode_timesteps = 0 #fixing error about using before assignment
        obs = 0 #fixing error about using before assignment
        round_episode_steps = 0
        if self.total_timesteps > Config().algorithm.max_steps:
            # TODO: when max number of steps is hit, we should stop training and terminate the process. How?
            print("Done training")
            return
        while round_episode_steps < Config().algorithm.max_round_episodes * globals.max_episode_steps:
            if self.done:
                #evaluate episode and save policy
                if self.timesteps_since_eval >= Config().algorithm.eval_freq * globals.max_episode_steps:
                    self.timesteps_since_eval %= Config().algorithm.eval_freq * globals.max_episode_steps
                    self.evaluations.append(client.evaluate_policy(self, self.env))
                    print(self.evaluations)
                    np.save("./results/%s" % (file_name), self.evaluations)
                
                #When the training step is done, we reset the state of the env
                obs = self.env.reset()

                #Set done to false
                self.done = False

                # Set rewards and episode timesteps to zero
                self.episode_reward = 0
                episode_timesteps = 0
                self.episode_num += 1

            #Before the number of specified timesteps from config file we sample random actions
            if self.total_timesteps < Config().algorithm.start_steps:
                action = self.env.action_space.sample()
            else: #after we pass the threshold we switch model
                action = self.select_action(np.array(obs))

                #if not 0 we add noise
                if Config().algorithm.expl_noise != 0:
                    expl_noise = Config().algorithm.expl_noise
                    action = (action + np.random.normal(0, expl_noise, size = self.env.action_space.shape[0])).clip(
                        self.env.action_space.low, self.env.action_space.high
                    )
            

            #performs action in environment, then reaches next state and receives the reward
            new_obs, reward, self.done, _ = self.env.step(action)
            #print(reward)

            #is episode done?
            done_bool = 0 if episode_timesteps + 1 == self.env._max_episode_steps else float(self.done)
            
            #update total reward
            self.episode_reward += reward
           
            #add to replay buffer in this order due to push method in replay buffer
            new = (obs, action, reward, new_obs, done_bool)
            self.add(new)

            #Update state, episode time_step, total timesteps, and timesteps since last eval
            obs = new_obs
            episode_timesteps += 1
            self.total_timesteps += 1
            round_episode_steps += 1
            self.timesteps_since_eval += 1

            #If episode is done
            if self.done:
                if self.total_timesteps != 0:
                    logging.info("Total Timesteps: {} Episode Num: {} Reward: {}".format(self.total_timesteps, self.episode_num, self.episode_reward))
                    #train here call td3_trainer
                    self.train_helper()
        
        #Add the last policy evaluation to our list of evaluations and save evaluations
        self.evaluations.append(client.evaluate_policy(self, self.env))
        np.save("./results/%s" % (file_name), self.evaluations)


    def train_helper(self):
        """Training Loop"""
        for it in range(Config().algorithm.iterations):
            #sample from replay buffer
            batch_states, batch_actions, batch_rewards, batch_next_states, batch_dones = self.replay_buffer.sample()
            state = torch.FloatTensor(batch_states).to(self.device)
            action = torch.FloatTensor(batch_actions).to(self.device)
            reward = torch.FloatTensor(batch_rewards).to(self.device)
            next_state = torch.FloatTensor(batch_next_states).to(self.device)
            done = torch.FloatTensor(batch_dones).to(self.device)

            #with torch.no_grad():
            #from next state s' get next action a'
            next_action = self.actor_target(next_state)

            #add gaussian noise to this next action a' and clamp it in range of values supported by env
            noise = torch.FloatTensor(batch_actions).data.normal_(0, self.policy_noise).to(self.device)
            noise = noise.clamp(-self.noise_clip, self.noise_clip)
            next_action = (next_action + noise).clamp(-self.max_action, self.max_action)

            #Two critics take the couple (s', a') as input and return two Q values Qt1(s',a') & Qt2 as outputs
            target_Q1, target_Q2 = self.critic_target(next_state, next_action)

            #Keep minimum of the two Q values: min(Q1, Q2)
            target_Q = torch.min(target_Q1, target_Q2)

            #Get final target of the two critic models
            target_Q = reward + ((1-done) * Config().algorithm.gamma * target_Q).detach()

            #Two critics take each couple (s,a) as input and return two Q-values
            current_Q1, current_Q2 = self.critic(state, action)

            #Compute critic loss
            critic_loss = F.mse_loss(current_Q1, target_Q) + \
                F.mse_loss(current_Q2, target_Q)

            #optimize the critic
            self.critic_optimizer.zero_grad()
            critic_loss.backward()
            self.critic_optimizer.step()

            if it % Config().algorithm.policy_freq == 0:

                #Compute actor loss
                actor_loss = -self.critic.Q1(state, self.actor(state)).mean()

                #optimize actor
                self.actor_optimizer.zero_grad()
                actor_loss.backward()
                self.actor_optimizer.step()

                    # Update the frozen target models
                for param, target_param in zip(self.critic.parameters(),
                                            self.critic_target.parameters()):
                    target_param.data.copy_(Config().algorithm.tau * param.data +
                                            (1 - Config().algorithm.tau) *
                                            target_param.data)

                for param, target_param in zip(self.actor.parameters(),
                                            self.actor_target.parameters()):
                    target_param.data.copy_(Config().algorithm.tau * param.data +
                                            (1 - Config().algorithm.tau) *
                                            target_param.data)

        print("one client update done") 

                
            
    def load_model(self, filename=None, location=None):
        """Loading pre-trained model weights from a file."""
        # TODO: here load replay buffer

        self.replay_buffer.load_buffer(results_dir)
        model_path = Config(
        ).params['model_path'] if location is None else location
        actor_model_name = 'actor_model'
        critic_model_name = 'critic_model'
        actor_target_model_name = 'actor_target_model'
        critic_target_model_name = 'critic_target_model'
        env_algorithm = globals.env_name+ globals.algorithm_name

        #going in here for some reason
        #fixed by making it none
        if filename is None:
            actor_filename = filename + '_actor'
            actor_model_path = f'{model_path}/{actor_filename}'
            critic_filename = filename + '_critic'
            critic_model_path = f'{model_path}/{critic_filename}'
            actor_target_filename = filename + '_actor_target'
            actor_target_model_path = f'{model_path}/{actor_target_filename}'
            critic_target_filename = filename + '_critic_target'
            critic_target_model_path = f'{model_path}/{critic_target_filename}'
        else:
            actor_model_path = f'{model_path}/{env_algorithm+actor_model_name}.pth'
            critic_model_path = f'{model_path}/{env_algorithm+critic_model_name}.pth'
            actor_target_model_path = f'{model_path}/{env_algorithm+actor_target_model_name}.pth'
            critic_target_model_path = f'{model_path}/{env_algorithm+critic_target_model_name}.pth'

        if self.client_id == 0:
            logging.info("[Server #%d] Loading models from %s, %s, %s and %s.", os.getpid(),
                         actor_model_path, critic_model_path, actor_target_model_path, critic_target_model_path)
        else:
            logging.info("[Client #%d] Loading a model from %s, %s, %s and %s.",
                         self.client_id, actor_model_path, critic_model_path, actor_target_model_path, critic_target_model_path)

        # Load episode_num and total_timesteps
        file_name = "%s_%s.npz" % ("training_status", str(self.client_id)) 
        file_path = os.path.join(model_path, file_name)
        data = np.load(file_name)
        self.episode_num = int((data['a'])[0])
        self.total_timesteps = int((data['b'])[0])

        self.actor.load_state_dict(torch.load(actor_model_path), strict=True)

        self.critic.load_state_dict(torch.load(critic_model_path), strict=True)

        self.actor_target.load_state_dict(torch.load(actor_target_model_path), strict=True)

        self.critic_target.load_state_dict(torch.load(critic_target_model_path), strict=True)

        self.replay_buffer.load_buffer(model_path)


        # TODO: do we need those?
        self.actor_optimizer = torch.optim.Adam(
            self.actor.parameters(), lr = Config().algorithm.learning_rate)
        
        self.critic_optimizer = torch.optim.Adam(
            self.critic.parameters(), lr = Config().algorithm.learning_rate)

    def save_model(self, filename=None, location=None):
        """Saving the model to a file."""
<<<<<<< HEAD
=======
        # TODO: here save replay buffer
        self.replay_buffer.save_buffer(results_dir)

>>>>>>> 9df78121
        model_path = Config(
        ).params['model_path'] if location is None else location
        actor_model_name = 'actor_model'
        critic_model_name = 'critic_model'
        actor_target_model_name = 'actor_target_model'
        critic_target_model_name = 'critic_target_model'
        env_algorithm = globals.env_name+ globals.algorithm_name

        try:
            if not os.path.exists(model_path):
                os.makedirs(model_path)
        except FileExistsError:
            pass
        
        #going in here for some reason
        #fixed by making it none
        if filename is None:
           # model_path = f'{model_path}/{filename}'
           # model_filename = filename + _'model'
           # model path = Config().params stuff
           actor_filename = filename + '_actor'
           critic_filename = filename + '_critic'
           actor_target_filename = filename + '_actor_target'
           critic_target_filename = filename + '_critic_target'
           actor_model_path = f'{model_path}/{actor_filename}'
           critic_model_path = f'{model_path}/{critic_filename}'
           actor_target_model_path = f'{model_path}/{actor_target_filename}'
           critic_target_model_path = f'{model_path}/{critic_target_filename}'
        else:
            actor_model_path = f'{model_path}/{env_algorithm+actor_model_name}.pth'
            critic_model_path = f'{model_path}/{env_algorithm+critic_model_name}.pth'
            actor_target_model_path = f'{model_path}/{env_algorithm+actor_target_model_name}.pth'
            critic_target_model_path = f'{model_path}/{env_algorithm+critic_target_model_name}.pth'

        if self.model_state_dict is None:
            #torch.save(self.model.state_dict(), model_path)
            torch.save(self.actor.state_dict(), actor_model_path)
            torch.save(self.critic.state_dict(),critic_model_path)
            torch.save(self.actor_target.state_dict(), actor_target_model_path)
            torch.save(self.critic_target.state_dict(), critic_target_model_path)

        else:
            #torch.save(self.model_state_dict, model_path)
            torch.save(self.actor_state_dict, actor_model_path)
            torch.save(self.critic_state_dict, critic_model_path)
            torch.save(self.actor_target_state_dict, actor_target_model_path)
            torch.save(self.critic_target_state_dict, critic_target_model_path)
        
        # Need to save buffer
        self.replay_buffer.save_buffer(model_path)

        # Need to save total_timesteps and episode_num that we stopped at (to resume training)
        file_name = "%s_%s.npz" % ("training_status", str(self.client_id)) 
        file_path = os.path.join(model_path, file_name)
        np.savez(file_name, a=np.array([self.episode_num]), b=np.array([self.total_timesteps]))


        #TODO What is the difference between .state_dict() & _state_dict

        if self.client_id == 0:
            logging.info("[Server #%d] Saving models to %s, %s, %s and %s.", os.getpid(),
                         actor_model_path, critic_model_path, actor_target_model_path, critic_target_model_path)
        else:
            logging.info("[Client #%d] Saving a model to %s, %s, %s and %s.",
                         self.client_id, actor_model_path, critic_model_path, actor_target_model_path, critic_target_model_path)

    async def server_test(self, testset, sampler=None, **kwargs):
        return (client.evaluate_policy(self, self.env))


<|MERGE_RESOLUTION|>--- conflicted
+++ resolved
@@ -27,13 +27,9 @@
 
 #TODO: think again about global variables
 file_name = "TD3_RL"
-<<<<<<< HEAD
 models_dir = "./pytorch_models" # TODO: models are not stored here
-results_dir = "./results"
-=======
-models_dir = "./pytorch_models"
 results_dir = "examples/td3_learning/results"
->>>>>>> 9df78121
+
 
 class ReplayMemory(base.ReplayMemory):
     """ A simple example of replay memory buffer. """
@@ -42,7 +38,6 @@
         self.client_id = client_id
 
     def save_buffer(self, dir):
-<<<<<<< HEAD
         size_np = np.array([self.size])
         
         np.savez(self.make_filename(dir, "replay_buffer"), a=self.state, b=self.action, c=self.reward, d=self.next_state, e=self.done, f = size_np)
@@ -55,123 +50,12 @@
         self.reward = data['c']
         self.next_state = data['d']
         self.done = data['e']
-        print("Before load", self.size)
         self.size = int((data['f'])[0]) # single element array
-        print("After load", self.size)
 
     def make_filename(self, dir, name):
         file_name = "%s_%s.npz" % (name, str(self.client_id)) 
         file_path = os.path.join(dir, file_name)
         return file_path
-=======
-        # TODO: Save replay buffer
-        buffer_path = dir
-
-        if buffer_path is None:
-            print("PLEASE ADD A DIRECTORY PATH")
-            return
-
-        state_name = 'state'
-        action_name = 'action'
-        reward_name = 'reward'
-        next_state_name = 'next_state'
-        done_name = 'done'
-        #f'{model_path}/{actor_filename}'
-
-        state_path = f'{buffer_path}/{state_name}'
-        action_path = f'{buffer_path}/{action_name}'
-        reward_path = f'{buffer_path}/{reward_name}'
-        next_state_path = f'{buffer_path}/{next_state_name}'
-        done_path = f'{buffer_path}/{done_name}'
-
-        #logging.info("Loading the buffer from %s.", os.getpid(), default_name)
-        print("---------------------------------------")
-        print("Saving the buffer to %s." %buffer_path)
-        print("---------------------------------------")
-
-        file_state_buf = open(state_path, "wb")
-        file_action_buf = open(action_path, "wb")
-        file_reward_buf = open(reward_path, "wb")
-        file_next_state_buf = open(next_state_path, "wb")
-        file_done_buf = open(done_path, "wb")
-        
-        pickle.dump(self.state, file_state_buf)
-        pickle.dump(self.action, file_action_buf)
-        pickle.dump(self.reward, file_reward_buf)
-        pickle.dump(self.next_state, file_next_state_buf)
-        pickle.dump(self.done, file_done_buf)
-
-        file_state_buf.close()
-        file_action_buf.close() 
-        file_reward_buf.close() 
-        file_next_state_buf.close()
-        file_done_buf.close()
-
-        #self.state 
-        #self.action 
-        #self.reward 
-        #self.next_state 
-        #self.done 
-
-    def load_buffer(self, dir):
-        # TODO: Load replay buffer
-
-        # TODO: Save replay buffer
-        buffer_path = dir
-
-        if buffer_path is None:
-            print("PLEASE ADD A DIRECTORY PATH")
-            return
-
-        state_name = 'state'
-        action_name = 'action'
-        reward_name = 'reward'
-        next_state_name = 'next_state'
-        done_name = 'done'
-        #f'{model_path}/{actor_filename}'
-
-        state_path = f'{buffer_path}/{state_name}'
-        action_path = f'{buffer_path}/{action_name}'
-        reward_path = f'{buffer_path}/{reward_name}'
-        next_state_path = f'{buffer_path}/{next_state_name}'
-        done_path = f'{buffer_path}/{done_name}'
-    
-
-        print("---------------------------------------")
-        print("Loading the buffer from %s." %buffer_path)
-        print("---------------------------------------")
-
-
-        file_state_buf = open(state_path, "rb")
-        file_action_buf = open(action_path, "rb")
-        file_reward_buf = open(reward_path, "rb")
-        file_next_state_buf = open(next_state_path, "rb")
-        file_done_buf = open(done_path, "rb")
-
-        self.state = pickle.load(file_state_buf)
-        self.action = pickle.load(file_action_buf)
-        self.reward = pickle.load(file_reward_buf)
-        self.next_state = pickle.load(file_next_state_buf)
-        self.done = pickle.load(file_done_buf)
-
-        file_state_buf.close()
-        file_action_buf.close() 
-        file_reward_buf.close() 
-        file_next_state_buf.close()
-        file_done_buf.close()
-
-        
-        #torch.load(state_path)
-        #torch.load(action_path)
-       # torch.load(reward_path)
-       # torch.load(next_state_path)
-        #torch.load(done_path)
-        #self.state 
-        #self.action 
-        #self.reward 
-        #self.next_state 
-        #self.done
->>>>>>> 9df78121
 
 class Trainer(basic.Trainer):
     def __init__(self, model=None):
@@ -444,12 +328,6 @@
 
     def save_model(self, filename=None, location=None):
         """Saving the model to a file."""
-<<<<<<< HEAD
-=======
-        # TODO: here save replay buffer
-        self.replay_buffer.save_buffer(results_dir)
-
->>>>>>> 9df78121
         model_path = Config(
         ).params['model_path'] if location is None else location
         actor_model_name = 'actor_model'
