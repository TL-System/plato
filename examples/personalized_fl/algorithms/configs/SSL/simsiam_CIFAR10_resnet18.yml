--- conflicted
+++ resolved
@@ -62,16 +62,6 @@
             name: SimSiam
             parameters:
                 input_size: 32
-
-<<<<<<< HEAD
-    global_layer_names:
-        - encoder
-
-    local_layer_names:
-        - projector
-        - predictor
-=======
->>>>>>> 434b4506
         
     personalization:
         !include ssl_personalization.yml
