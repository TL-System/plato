--- conflicted
+++ resolved
@@ -68,7 +68,6 @@
         # the path of the initial personalized model of this client
         self.init_personalized_model_path = None
 
-<<<<<<< HEAD
     def configure(self) -> None:
         """Performing the general client's configure and then initialize the
         personalized model for the client."""
@@ -90,10 +89,6 @@
         # set the indicators for personalization of the trainer
         self.trainer.do_round_personalization = self.is_round_personalization()
         self.trainer.do_final_personalization = self.is_final_personalization()
-=======
-    def create_initial_personalized_model(self):
-        """Create the initial personalized model once there is not one."""
->>>>>>> ff6a8c88
 
         # get the initial personalized model path
         self.init_personalized_model_path = self.get_init_model_path(
@@ -107,7 +102,6 @@
             not self.exist_init_personalized_model()
             and self.is_personalized_model_required()
         ):
-<<<<<<< HEAD
             # define its personalized model if it is not defined yet
             if self.trainer.personalized_model is None:
                 self.trainer.define_personalized_model(self.personalized_model)
@@ -116,39 +110,11 @@
                 # as the random seed
                 self.trainer.reinitialize_personalized_model()
 
-=======
-            # define its personalized model
-            self.trainer.define_personalized_model(
-                custom_model=self.custom_personalized_model
-            )
->>>>>>> ff6a8c88
             self.trainer.save_personalized_model(
                 filename=os.path.basename(self.init_personalized_model_path),
                 location=self.trainer.get_checkpoint_dir_path(),
             )
 
-<<<<<<< HEAD
-=======
-    def configure(self) -> None:
-        """Performing the general client's configure and then initialize the
-        personalized model for the client."""
-
-        super().configure()
-
-        # jump out if no personalization info is provided
-        if not hasattr(Config().algorithm, "personalization"):
-            sys.exit(
-                "Error: personalization block must be provided under the algorithm."
-            )
-
-        # set the indicators for personalization of the trainer
-        self.trainer.do_round_personalization = self.is_round_personalization()
-        self.trainer.do_final_personalization = self.is_final_personalization()
-
-        self.create_initial_personalized_model()
-        self.personalized_model = self.trainer.personalized_model
-
->>>>>>> ff6a8c88
     def inbound_received(self, inbound_processor):
         """Reloading the personalized model for this client before any operations."""
         super().inbound_received(inbound_processor)
