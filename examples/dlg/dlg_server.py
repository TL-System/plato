--- conflicted
+++ resolved
@@ -706,11 +706,7 @@
 
         if num_images == 1:
             gt_figure = plt.figure(figsize=(8, 8))
-<<<<<<< HEAD
-            plt.imshow(image_data[0].cpu())
-=======
             plt.imshow(image_data.cpu()[0])
->>>>>>> a8bf196d
             plt.axis("off")
         else:
             fig, axes = plt.subplots(
