--- conflicted
+++ resolved
@@ -15,63 +15,22 @@
 class Server(fedavg.Server):
     """The split learning server."""
 
-<<<<<<< HEAD
-=======
-    def __init__(
-        self, model=None, datasource=None, algorithm=None, trainer=None, callbacks=None
-    ):
-        super().__init__(
-            model=model,
-            datasource=datasource,
-            algorithm=algorithm,
-            trainer=trainer,
-            callbacks=callbacks,
-        )
-
-        # a FIFO queue(list) for choosing the running client
-        self.clients_running_queue = []
-
-    def choose_clients(self, clients_pool, clients_count):
-        assert len(clients_pool) > 0 and clients_count == 1
-
-        # fist step: make sure that the sl running queue sync with the clients pool
-        new_client_id_set = set(clients_pool)
-        old_client_id_set = set(self.clients_running_queue)
-        # delete the disconnected clients
-        remove_clients = old_client_id_set - new_client_id_set
-        for i in remove_clients:
-            self.clients_running_queue.remove(i)
-        # add the new registered clients
-        add_clients = new_client_id_set - old_client_id_set
-        for i in add_clients:
-            insert_index = len(self.clients_running_queue) - 1
-            self.clients_running_queue.insert(insert_index, i)
-
-        # second step: use FIFO strategy to choose one client
-        res_list = []
-        if len(self.clients_running_queue) > 0:
-            queue_head = self.clients_running_queue.pop(0)
-            res_list.append(queue_head)
-            self.clients_running_queue.append(queue_head)
-
-        return res_list
-
->>>>>>> 02075419
     def load_gradients(self):
         """Loading gradients from a file."""
         model_path = Config().params["model_path"]
         model_name = Config().trainer.model_name
 
         model_gradients_path = f"{model_path}/{model_name}_gradients.pth"
-        logging.info("[Server #%d] Loading gradients from %s.", os.getpid(),
-                     model_gradients_path)
+        logging.info(
+            "[Server #%d] Loading gradients from %s.", os.getpid(), model_gradients_path
+        )
 
         return torch.load(model_gradients_path)
 
     def customize_server_payload(self, payload):
-        """ Wrap up generating the server payload with any additional information. """
+        """Wrap up generating the server payload with any additional information."""
         # sending global model to the clients
-        return (payload, 'weights')
+        return (payload, "weights")
 
     async def process_client_info(self, client_id, sid):
         """Process the received metadata information from a reporting client."""
@@ -85,9 +44,12 @@
 
             # Sending the gradients calculated by the server to the clients
             gradients = self.load_gradients()
-            logging.info("[Server #%d] Reporting gradients to client #%d.",
-                         os.getpid(), client_id)
-            server_payload = (gradients, 'gradients')
+            logging.info(
+                "[Server #%d] Reporting gradients to client #%d.",
+                os.getpid(),
+                client_id,
+            )
+            server_payload = (gradients, "gradients")
             await self.send(sid, server_payload, client_id)
 
         elif self.reports[sid].phase == "weights":
