--- conflicted
+++ resolved
@@ -19,16 +19,10 @@
         # Record the gradients of the cut layer
         self.cut_layer_grad = []
 
-<<<<<<< HEAD
     # pylint: disable=unused-argument
     def train_model(self, config, trainset, sampler, **kwargs):
         batch_size = config["batch_size"]
-
-=======
-    def train_model(self, config, trainset, sampler, cut_layer=None):
-        batch_size = config['batch_size']
-    
->>>>>>> 1f3c674c
+        
         logging.info("[Client #%d] Loading the dataset.", self.client_id)
         _train_loader = getattr(self, "train_loader", None)
 
