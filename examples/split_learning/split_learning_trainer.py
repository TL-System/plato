"""
The training loop for split learning.
"""
import logging
import os

import numpy as np
import torch
import torch.nn as nn
from plato.config import Config
from plato.utils import optimizers

from plato.trainers import basic


class Trainer(basic.Trainer):

    def __init__(self, model=None):
        super().__init__(model)

    def train_model(self, config, trainset, sampler, cut_layer=None):
        batch_size = config['batch_size']
        log_interval = 10

        if self.client_id == 0:
            logging.info("[Server #%d] Loading the dataset.", os.getpid())
        else:
            logging.info("[Client #%d] Loading the dataset.", self.client_id)

        _train_loader = getattr(self, "train_loader", None)

        if callable(_train_loader):
            train_loader = self.train_loader(batch_size, trainset, sampler,
                                             cut_layer)
        else:
            train_loader = torch.utils.data.DataLoader(dataset=trainset,
                                                       shuffle=False,
                                                       batch_size=batch_size,
                                                       sampler=sampler)

        iterations_per_epoch = np.ceil(len(trainset) / batch_size).astype(int)

        # Sending the model to the device used for training
        self.model.to(self.device)
        self.model.train()

        # Initializing the loss criterion
        _loss_criterion = getattr(self, "loss_criterion", None)
        if callable(_loss_criterion):
            loss_criterion = self.loss_criterion(self.model)
        else:
            loss_criterion = nn.CrossEntropyLoss()

        # Initializing the optimizer
        get_optimizer = getattr(self, "get_optimizer",
                                optimizers.get_optimizer)
        optimizer = get_optimizer(self.model)

        # Initializing the learning rate schedule, if necessary
        if hasattr(Config().trainer, 'lr_schedule'):
            lr_schedule = optimizers.get_lr_schedule(optimizer,
                                                     iterations_per_epoch,
                                                     train_loader)
        else:
            lr_schedule = None

        if self.client_id == 0:
            logging.info("[Server #%d] Begining to train.", os.getpid())
        else:
            logging.info("[Client #%d] Begining to train.", self.client_id)

<<<<<<< HEAD
=======
        # Record the gradients of the cut layer
        cut_layer_grad = []

>>>>>>> 6539ae9d
        for batch_id, (examples, labels) in enumerate(train_loader):
            examples, labels = examples.to(self.device), labels.to(self.device)
            optimizer.zero_grad()

            examples = examples.detach().requires_grad_(True)

            if cut_layer is None:
                outputs = self.model(examples)
            else:
                outputs = self.model.forward_from(examples, cut_layer)

            loss = loss_criterion(outputs, labels)
            loss.backward()

            # Record gradients within the cut layer
            cut_layer_grad.append(examples.grad.clone().detach())

            optimizer.step()

            if batch_id % log_interval == 0:
                if self.client_id == 0:
                    logging.info("[Server #%d] Batch [%d/%d]\tLoss: %.6f",
                                 os.getpid(), batch_id, len(train_loader),
                                 loss.data.item())
                else:
                    logging.info("[Client #%d] Batch [%d/%d]\tLoss: %.6f",
<<<<<<< HEAD
                                 os.getpid(), batch_id, len(train_loader),
=======
                                 self.client_id, batch_id, len(train_loader),
>>>>>>> 6539ae9d
                                 loss.data.item())

            if lr_schedule is not None:
                lr_schedule.step()

        if hasattr(optimizer, "params_state_update"):
            optimizer.params_state_update()

        self.save_gradients(cut_layer_grad)

    def save_gradients(self, cut_layer_grad):
        """ Saving gradients to a file. """
        model_name = Config().trainer.model_name
        model_path = Config().params['model_path']

        if not os.path.exists(model_path):
            os.makedirs(model_path)

        model_gradients_path = f'{model_path}/{model_name}_gradients.pth'
        if os.path.exists(model_gradients_path):
            os.remove(model_gradients_path)
        torch.save(cut_layer_grad, model_gradients_path)

        logging.info("[Server #%d] Gradients saved to %s.", os.getpid(),
                     model_gradients_path)<|MERGE_RESOLUTION|>--- conflicted
+++ resolved
@@ -69,12 +69,9 @@
         else:
             logging.info("[Client #%d] Begining to train.", self.client_id)
 
-<<<<<<< HEAD
-=======
         # Record the gradients of the cut layer
         cut_layer_grad = []
 
->>>>>>> 6539ae9d
         for batch_id, (examples, labels) in enumerate(train_loader):
             examples, labels = examples.to(self.device), labels.to(self.device)
             optimizer.zero_grad()
@@ -101,11 +98,7 @@
                                  loss.data.item())
                 else:
                     logging.info("[Client #%d] Batch [%d/%d]\tLoss: %.6f",
-<<<<<<< HEAD
-                                 os.getpid(), batch_id, len(train_loader),
-=======
                                  self.client_id, batch_id, len(train_loader),
->>>>>>> 6539ae9d
                                  loss.data.item())
 
             if lr_schedule is not None:
