"""
A customized server for federated unlearning.

Liu et al., "The Right to be Forgotten in Federated Learning: An Efficient Realization with Rapid
Retraining," in Proc. INFOCOM, 2022.

Reference: https://arxiv.org/abs/2203.07320
"""
import logging
import os
<<<<<<< HEAD
import pickle
import random
=======
>>>>>>> 26b5b42b
import time

import numpy as np
from plato.config import Config
from plato.servers import fedavg


class Server(fedavg.Server):
    """ A federated unlearning server that implements the federated unlearning baseline algorithm.

    When 'data_deletion_round' specified in the configuration, the server will enter a retraining
    phase after this round is reached, during which it will roll back to the minimum round number
    necessary for all the clients requesting data deletion.

    For example, if client #1 wishes to delete its data after round #2, the server first finishes
    its aggregation at round #2, then finds out whether or not client #1 was selected in one of the
    previous rounds. If it was, the server will roll back to the round when client #1 was selected
    for the first time, and starts retraining phases from there. Otherwise, it will keep training
    but with client #1 deleting a percentage of its data samples, according to `delete_data_ratio`
    in the configuration.
    """

    def __init__(self, model=None, algorithm=None, trainer=None):
        super().__init__(model=model, algorithm=algorithm, trainer=trainer)
        self.retraining = False

        # A dictionary that maps client IDs to the first round when the server selected it
        self.round_first_selected = {}

    async def select_clients(self, for_next_batch=False):
        """ Remembers the first round that a particular client ID was selected. """
        await super().select_clients(for_next_batch)

        for client_id in self.selected_clients:
            if not client_id in self.round_first_selected:
                self.round_first_selected[client_id] = self.current_round

    async def register_client(self, sid, client_id):
        """ Adding a newly arrived client to the list of clients. """
        if not client_id in self.clients:
            # The last contact time is stored for each client
            self.clients[client_id] = {
                'sid': sid,
                'last_contacted': time.perf_counter()
            }
            logging.info("[%s] New client with id #%d arrived.", self,
                         client_id)
        else:
            self.clients[client_id]['last_contacted'] = time.perf_counter()
            logging.info("[%s] New contact from Client #%d received.", self,
                         client_id)

        if (self.current_round == 0 or self.resumed_session) and len(
                self.clients) >= self.clients_per_round:
            logging.info("[%s] Starting training.", self)
            self.resumed_session = False
            # Saving a checkpoint for round #0 before any training starts,
            # useful if we need to roll back to the very beginning, such as
            # in the federated unlearning process
            self.save_to_checkpoint()
            await self.select_clients()

    async def wrap_up_processing_reports(self):
        """ Enters the retraining phase if a specific set of conditions are satisfied. """
        await super().wrap_up_processing_reports()

<<<<<<< HEAD
        client_requesting_deletion = decode_config_with_comma(
            Config().clients.client_requesting_deletion)

        are_clients_selected_before_retrain = any([
            client_id in self.clients_arrive_round
            for client_id in client_requesting_deletion
        ])

        if not are_clients_selected_before_retrain:
            logging.info(
                "[%s] Clients are not selected before data_deletion_round.",
                client_requesting_deletion)

        elif (self.current_round == Config().clients.data_deletion_round
              ) and self.restarted_session:
            # If data_deletion_round equals to the current round at server at the first time
            # retrain phase start
            self.retrain_phase = True
            client_requesting_deletion = decode_config_with_comma(
                Config().clients.client_requesting_deletion)
            for client_to_delete in client_requesting_deletion:
                if client_to_delete in self.clients_arrive_round:
                    self.start_retrain_round.append(
                        self.clients_arrive_round[client_to_delete])

            self.current_round = min(self.start_retrain_round) - 1
            self.restarted_session = False

            logging.info(
                "[%s] Data deleted. Retraining from the states after round #%s.",
                self, self.current_round)

            # Loading the saved model on the server for resuming the training session from round 1
            checkpoint_dir = Config.params['checkpoint_dir']

            model_name = Config().trainer.model_name if hasattr(
                Config().trainer, 'model_name') else 'custom'
            filename = f"checkpoint_{model_name}_{self.current_round}.pth"
            self.trainer.load_model(filename, checkpoint_dir)
            logging.info(
                "[Server #%d] Model used for the retraining phase loaded from %s.",
                os.getpid(), checkpoint_dir)

            if hasattr(Config().clients,
                       'exact_retrain') and Config().clients.exact_retrain:
                # Loading the PRNG states on the server in preparation for the retraining phase
                logging.info(
                    "[Server #%d] Random states after round #%s restored for exact retraining.",
                    os.getpid(), self.current_round)
                self.restore_random_states(self.current_round, checkpoint_dir)

    async def customize_server_response(self, server_response):
        """ Wrap up generating the server response with any additional information. """
        server_response['current_round'] = self.current_round
        server_response['retrain_phase'] = self.retrain_phase
        return server_response
=======
        clients_to_delete = Config().clients.clients_requesting_deletion

        if (self.current_round == Config().clients.data_deletion_round
            ) and not self.retraining:
            # If data_deletion_round equals to the current round at server for the first time,
            # and the clients requesting retraining has been selected before, the retraining
            # phase starts
            earliest_round = self.current_round

            for client_id, first_round in self.round_first_selected.items():
                if client_id in clients_to_delete:
                    self.retraining = True

                    if earliest_round > first_round:
                        earliest_round = first_round

            if self.retraining:
                self.current_round = earliest_round - 1

                logging.info(
                    "[%s] Data deleted. Retraining from the states after round #%s.",
                    self, self.current_round)

                # Loading the saved model on the server for starting the retraining phase
                checkpoint_dir = Config.params['checkpoint_dir']

                model_name = Config().trainer.model_name if hasattr(
                    Config().trainer, 'model_name') else 'custom'
                filename = f"checkpoint_{model_name}_{self.current_round}.pth"
                self.trainer.load_model(filename, checkpoint_dir)
                logging.info(
                    "[Server #%d] Model used for the retraining phase loaded from %s.",
                    os.getpid(), checkpoint_dir)

                if hasattr(Config().clients,
                           'exact_retrain') and Config().clients.exact_retrain:
                    # Loading the PRNG states on the server in preparation for the retraining phase
                    logging.info(
                        "[Server #%d] Random states after round #%s restored for exact retraining.",
                        os.getpid(), self.current_round)
                    self.restore_random_states(self.current_round,
                                               checkpoint_dir)
>>>>>>> 26b5b42b
<|MERGE_RESOLUTION|>--- conflicted
+++ resolved
@@ -8,14 +8,8 @@
 """
 import logging
 import os
-<<<<<<< HEAD
-import pickle
-import random
-=======
->>>>>>> 26b5b42b
 import time
 
-import numpy as np
 from plato.config import Config
 from plato.servers import fedavg
 
@@ -37,6 +31,7 @@
 
     def __init__(self, model=None, algorithm=None, trainer=None):
         super().__init__(model=model, algorithm=algorithm, trainer=trainer)
+
         self.retraining = False
 
         # A dictionary that maps client IDs to the first round when the server selected it
@@ -79,64 +74,6 @@
         """ Enters the retraining phase if a specific set of conditions are satisfied. """
         await super().wrap_up_processing_reports()
 
-<<<<<<< HEAD
-        client_requesting_deletion = decode_config_with_comma(
-            Config().clients.client_requesting_deletion)
-
-        are_clients_selected_before_retrain = any([
-            client_id in self.clients_arrive_round
-            for client_id in client_requesting_deletion
-        ])
-
-        if not are_clients_selected_before_retrain:
-            logging.info(
-                "[%s] Clients are not selected before data_deletion_round.",
-                client_requesting_deletion)
-
-        elif (self.current_round == Config().clients.data_deletion_round
-              ) and self.restarted_session:
-            # If data_deletion_round equals to the current round at server at the first time
-            # retrain phase start
-            self.retrain_phase = True
-            client_requesting_deletion = decode_config_with_comma(
-                Config().clients.client_requesting_deletion)
-            for client_to_delete in client_requesting_deletion:
-                if client_to_delete in self.clients_arrive_round:
-                    self.start_retrain_round.append(
-                        self.clients_arrive_round[client_to_delete])
-
-            self.current_round = min(self.start_retrain_round) - 1
-            self.restarted_session = False
-
-            logging.info(
-                "[%s] Data deleted. Retraining from the states after round #%s.",
-                self, self.current_round)
-
-            # Loading the saved model on the server for resuming the training session from round 1
-            checkpoint_dir = Config.params['checkpoint_dir']
-
-            model_name = Config().trainer.model_name if hasattr(
-                Config().trainer, 'model_name') else 'custom'
-            filename = f"checkpoint_{model_name}_{self.current_round}.pth"
-            self.trainer.load_model(filename, checkpoint_dir)
-            logging.info(
-                "[Server #%d] Model used for the retraining phase loaded from %s.",
-                os.getpid(), checkpoint_dir)
-
-            if hasattr(Config().clients,
-                       'exact_retrain') and Config().clients.exact_retrain:
-                # Loading the PRNG states on the server in preparation for the retraining phase
-                logging.info(
-                    "[Server #%d] Random states after round #%s restored for exact retraining.",
-                    os.getpid(), self.current_round)
-                self.restore_random_states(self.current_round, checkpoint_dir)
-
-    async def customize_server_response(self, server_response):
-        """ Wrap up generating the server response with any additional information. """
-        server_response['current_round'] = self.current_round
-        server_response['retrain_phase'] = self.retrain_phase
-        return server_response
-=======
         clients_to_delete = Config().clients.clients_requesting_deletion
 
         if (self.current_round == Config().clients.data_deletion_round
@@ -167,6 +104,7 @@
                     Config().trainer, 'model_name') else 'custom'
                 filename = f"checkpoint_{model_name}_{self.current_round}.pth"
                 self.trainer.load_model(filename, checkpoint_dir)
+
                 logging.info(
                     "[Server #%d] Model used for the retraining phase loaded from %s.",
                     os.getpid(), checkpoint_dir)
@@ -178,5 +116,4 @@
                         "[Server #%d] Random states after round #%s restored for exact retraining.",
                         os.getpid(), self.current_round)
                     self.restore_random_states(self.current_round,
-                                               checkpoint_dir)
->>>>>>> 26b5b42b
+                                               checkpoint_dir)