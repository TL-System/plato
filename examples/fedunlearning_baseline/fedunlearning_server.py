"""
A customized server for federated unlearning.

Liu et al., "The Right to be Forgotten in Federated Learning: An Efficient Realization with Rapid
Retraining," in Proc. INFOCOM, 2022.

Reference: https://arxiv.org/abs/2203.07320
"""
import logging
import os
import pickle
import random
import time

import numpy as np
from plato.config import Config
from plato.servers import fedavg


def decode_config_with_comma(target_string):
    """ Split the input target_string as int by comma. """
    if isinstance(target_string, int):
        return [target_string]
    else:
        return list(map(int, target_string.split(", ")))


class Server(fedavg.Server):
    """ A federated unlearning server that implements the federated unlearning baseline algorithm.
    
    When we reach the 'data_deletion_round,' the server will roll back to the round, which is the minimum of the client_requesting_deletion first selected for the training.
    
    For example, if client[1] wants to delete its data after round 2, the server first finishes the aggregation at round 2, then finds out if or not the client[1] was selected in the previous round. If it was, roll back to the round that is the first time that client[1] is selected and start retraining. Otherwise, keep training with the client[1] and delete its data by all data * 'deleted_data_ratio.'
    """

    def __init__(self, model=None, algorithm=None, trainer=None):
        super().__init__(model=model, algorithm=algorithm, trainer=trainer)
        self.restarted_session = True
        # Store client_id as keys, the round that corresponding client first be selected as values
        self.clients_arrive_round = {}
        self.retrain_phase = False
        # If current round is in retrain phase, retrain_phase becomes True
        self.start_retrain_round = []

    async def select_clients(self, for_next_batch=False):
        await super().select_clients(for_next_batch)

        for client_id in self.selected_clients:
            if not client_id in self.clients_arrive_round:
                self.clients_arrive_round[client_id] = self.current_round

    async def register_client(self, sid, client_id):
        """ Adding a newly arrived client to the list of clients. """
        if not client_id in self.clients:
            # The last contact time is stored for each client
            self.clients[client_id] = {
                'sid': sid,
                'last_contacted': time.perf_counter()
            }
            logging.info("[%s] New client with id #%d arrived.", self, client_id)
        else:
            self.clients[client_id]['last_contacted'] = time.perf_counter()
            logging.info("[%s] New contact from Client #%d received.", self,
                         client_id)

        if (self.current_round == 0 or self.resumed_session) and len(
                self.clients) >= self.clients_per_round:
            logging.info("[%s] Starting training.", self)
            self.resumed_session = False
            # Saving a checkpoint for round #0 before any training starts,
            # useful if we need to roll back to the very beginning, such as
            # in the federated unlearning process
            self.save_to_checkpoint()
            await self.select_clients()

    async def wrap_up_processing_reports(self):
        """ Wrap up processing the reports with any additional work. """
        await super().wrap_up_processing_reports()

        client_requesting_deletion = decode_config_with_comma(
            Config().clients.client_requesting_deletion)

        are_clients_selected_before_retrain = any([
            client_id in self.clients_arrive_round
            for client_id in client_requesting_deletion
        ])

        if not are_clients_selected_before_retrain:
            logging.info(
                "[%s] Clients are not selected before data_deletion_round.",
                client_requesting_deletion)

        elif (self.current_round == Config().clients.data_deletion_round
              ) and self.restarted_session:
            # If data_deletion_round equals to the current round at server at the first time
            # retrain phase start
            self.retrain_phase = True
            client_requesting_deletion = decode_config_with_comma(
                Config().clients.client_requesting_deletion)
            for client_to_delete in client_requesting_deletion:
                if client_to_delete in self.clients_arrive_round:
                    self.start_retrain_round.append(self.clients_arrive_round[client_to_delete])

<<<<<<< HEAD
            self.current_round = min(start_retrain_round) - 1
=======
            initial_checkpoint_round = min(self.start_retrain_round)
>>>>>>> ff2531d5
            self.restarted_session = False

            logging.info(
                "[%s] Data deleted. Retraining from the states after round #%s.",
                self, self.current_round)

            # Loading the saved model on the server for resuming the training session from round 1
            checkpoint_dir = Config.params['checkpoint_dir']

            model_name = Config().trainer.model_name if hasattr(
                Config().trainer, 'model_name') else 'custom'
            filename = f"checkpoint_{model_name}_{self.current_round}.pth"
            self.trainer.load_model(filename, checkpoint_dir)
            logging.info(
                "[Server #%d] Model used for the retraining phase loaded from %s.",
                os.getpid(), checkpoint_dir)

            if hasattr(Config().clients,
                       'exact_retrain') and Config().clients.exact_retrain:
                # Loading the PRNG states on the server in preparation for the retraining phase
                logging.info(
                    "[Server #%d] Random states after round #%s restored for exact retraining.",
                    os.getpid(), self.current_round)
                self.restore_random_states(self.current_round, checkpoint_dir)

    async def customize_server_response(self, server_response):
        """ Wrap up generating the server response with any additional information. """
        server_response['current_round'] = self.current_round
        server_response['retrain_phase'] = self.retrain_phase
        return server_response<|MERGE_RESOLUTION|>--- conflicted
+++ resolved
@@ -57,7 +57,8 @@
                 'sid': sid,
                 'last_contacted': time.perf_counter()
             }
-            logging.info("[%s] New client with id #%d arrived.", self, client_id)
+            logging.info("[%s] New client with id #%d arrived.", self,
+                         client_id)
         else:
             self.clients[client_id]['last_contacted'] = time.perf_counter()
             logging.info("[%s] New contact from Client #%d received.", self,
@@ -99,13 +100,10 @@
                 Config().clients.client_requesting_deletion)
             for client_to_delete in client_requesting_deletion:
                 if client_to_delete in self.clients_arrive_round:
-                    self.start_retrain_round.append(self.clients_arrive_round[client_to_delete])
+                    self.start_retrain_round.append(
+                        self.clients_arrive_round[client_to_delete])
 
-<<<<<<< HEAD
-            self.current_round = min(start_retrain_round) - 1
-=======
-            initial_checkpoint_round = min(self.start_retrain_round)
->>>>>>> ff2531d5
+            self.current_round = min(self.start_retrain_round) - 1
             self.restarted_session = False
 
             logging.info(
