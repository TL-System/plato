import numpy as np
import torch
import gym
from torch import nn
import matplotlib.pyplot as plt
import park

from plato.utils.reinforcement_learning.policies import base
from plato.trainers import basic
from plato.config import Config
from plato.trainers import basic
from torch.nn.utils.clip_grad import clip_grad_norm_
from torch.autograd import Variable

import os
import logging

import csv

import park
import a2c
# Memory
# Stores results from the networks, instead of calculating the operations again from states, etc.

class StateNormalizer(object):
    def __init__(self, obs_space):
        self.shift = obs_space.low
        self.range = obs_space.high - obs_space.low

    def normalize(self, obs):
        return (obs - self.shift) / self.range

class Memory():
    def __init__(self):
        self.log_probs = []
        self.values = []
        self.rewards = []
        self.dones = []

    def add(self, log_prob, value, reward, done):
        self.log_probs.append(log_prob)
        self.values.append(value)
        self.rewards.append(reward)
        self.dones.append(done)
    
    def clear(self):
        self.log_probs.clear()
        self.values.clear()
        self.rewards.clear()
        self.dones.clear()  
    
    def _zip(self):
        return zip(self.log_probs,
                self.values,
                self.rewards,
                self.dones)
    
    def __iter__(self):
        for data in self._zip():
            return data
    
    def reversed(self):
        for data in list(self._zip())[::-1]:
            yield data
    
    def __len__(self):
        return len(self.rewards)

class Trainer(basic.Trainer):
    def __init__(self, model=None):
        super().__init__()

        self.env = park.make(Config().algorithm.env_park_name)
        seed = Config().data.random_seed * self.client_id

        self.env.seed(seed)
        torch.manual_seed(seed)
        np.random.seed(seed)

        self.env_name = model.get_env_name()
        self.algorithm_name = model.get_rl_algo()

        self.model = model
        self.actor = model.actor
        self.critic = model.critic
        self.adam_actor = torch.optim.Adam(self.actor.parameters(), lr=Config().algorithm.learning_rate)
        self.adam_critic = torch.optim.Adam(self.critic.parameters(), lr=Config().algorithm.learning_rate)

        self.l2_loss = torch.nn.MSELoss(reduction='mean')

        self.memory = Memory()
        self.obs_normalizer = StateNormalizer(self.env.observation_space)

        self.server_reward = []
        self.avg_reward = []
        self.first_ittr_server = True

        self.episode_num = 0
        self.trace_idx = 0
        self.total_reward = 0
        self.done = True
        self.steps = 0

        self.actor_state_dict = None
        self.critic_state_dict = None

        self.critic_loss = []
        self.actor_loss = []
        self.entropy_loss = []

        self.avg_critic_loss = 0
        self.avg_actor_loss = 0
        self.avg_entropy_loss = 0

        # Fisher estimation parameters
        self.fisher_critic = {}
        self.fisher_actor = {}
        self.critic_fisher_sum, self.actor_fisher_sum = 0, 0
        self.critic_fishers, self.actor_fishers = [], []

        self.timesteps_since_eval = 0
        self.round_no = 0

        if not os.path.exists(Config().results.results_dir):
            os.makedirs(Config().results.results_dir)

        #self.path = Config().results.results_dir +"/"+Config().results.file_name+"_"+str(self.client_id)


    def t(self, x): 
        return torch.from_numpy(x).float()


    def train_model(self, config, trainset, sampler, cut_layer):
        """Main Training"""
        common_path = Config().results.results_dir +"/"+Config().results.file_name+"_"+str(self.client_id)
        round_episodes = 0
        
        while round_episodes < Config().algorithm.max_round_episodes:
            first_itr = self.episode_num < Config().algorithm.max_round_episodes
            #Evaluates policy at a frequency set in config file
            if self.timesteps_since_eval >= Config().algorithm.eval_freq:
                self.avg_reward = self.evaluate_policy()
                # Save avg reward
                avg_reward_path = common_path+"_avg_reward"
                self.timesteps_since_eval = 0
                first_itr = self.episode_num <= Config().algorithm.eval_freq
                self.save_metric(avg_reward_path, self.avg_reward, first = first_itr)

                

            self.done = False
            self.total_reward = 0
            
            #Make difficulty level (trace file) depend on client_id
            #self.trace_idx = int(self.episode_num / 700) #progresses with time
            self.trace_idx = ((self.client_id - 1) % Config().algorithm.difficulty_levels)
            state = self.env.reset(trace_idx=self.trace_idx, test= True)
            state = self.obs_normalizer.normalize(state)
            self.steps = 0
            # TODO: results are not reproducible, why is the seed not set const for some reason!
            while not self.done:
                probs = self.actor(self.t(state))
                dist = torch.distributions.Categorical(probs=probs)
                action = dist.sample()

                next_state, reward, self.done, info = self.env.step(action.detach().data.numpy())
                next_state = self.obs_normalizer.normalize(next_state)

                self.total_reward += reward
                self.steps += 1
                
                self.memory.add(dist.log_prob(action), self.critic(self.t(state)), reward, self.done)

                state = next_state
                
                if self.done or (self.steps % Config().algorithm.batch_size == 0):
                    last_q_val = self.critic(self.t(next_state)).detach().data.numpy()
                    
                    # Estimate diagonals of fisher information matrix
                    self.estimate_fisher(self.train_helper(self.memory, last_q_val, fisher = True))
                    self.sum_fisher_diagonals()
                    # Save fisher matrix
                    actor_fisher_path = common_path + "_actor_fisher"
                    critic_fisher_path = common_path + "_critic_fisher"
                    self.save_metric(actor_fisher_path, [self.actor_fisher_sum.tolist()], first = (self.episode_num == 0) and (self.steps == Config().algorithm.batch_size))
                    self.save_metric(critic_fisher_path, [self.critic_fisher_sum.tolist()], first = (self.episode_num == 0) and (self.steps == Config().algorithm.batch_size))

                    critic_loss, actor_loss, entropy_loss = self.train_helper(self.memory, last_q_val)

                    self.critic_loss.append(critic_loss)
                    self.actor_loss.append(actor_loss)
                    self.entropy_loss.append(entropy_loss)
                    self.memory.clear()

            self.episode_num += 1
            self.timesteps_since_eval += 1
            round_episodes += 1
            print("Episode number: %d, Reward: %d" % (self.episode_num, self.total_reward))
        
        # End of round: 
        # 1- Evaluate policy on traces
        first_itr = self.episode_num <= Config().algorithm.eval_freq
        self.avg_reward = self.evaluate_policy()
        avg_reward_path = common_path + "_avg_reward"
        self.save_metric(avg_reward_path, self.avg_reward, first=first_itr)

        # 2- Get gradients of change in actor and critic loss
        x = np.array(range(len(self.actor_loss)))+1
        actor_grad, _ = np.polyfit(x, np.array(self.actor_loss), 1)
        critic_grad, _ = np.polyfit(x, np.array(self.critic_loss), 1)
        # and save in file
        critic_grad_path = common_path + "_critic_grad"
        actor_grad_path = common_path + "_actor_grad"
        self.save_metric(critic_grad_path, [critic_grad], first = first_itr)
        self.save_metric(actor_grad_path, [actor_grad], first = first_itr)
        
        self.avg_actor_loss = sum(self.actor_loss)/len(self.actor_loss)
        self.avg_critic_loss =  sum(self.critic_loss)/len(self.critic_loss)
        self.avg_entropy_loss = sum(self.entropy_loss)/len(self.entropy_loss)        
        
        
    def train_helper(self, memory, q_val, fisher = False):
        #We will put the train loop here
        values = torch.stack(memory.values)
        q_vals = np.zeros((len(memory), 1))

        #target values calculated backward
        #important to handle correctly done states
        #for those cases we want our target to be equal to the reward only
        for i, (_, _, reward, done) in enumerate(memory.reversed()):
            q_val = reward + Config().algorithm.gamma*q_val*(1.0-done)
            q_vals[len(memory)-1 - i] = q_val #store values from end to the start
        
        # Advantage function
        advantage = torch.Tensor(q_vals) - values.detach()
        
        critic_loss = self.l2_loss(values, torch.Tensor(q_vals)) 
        
        entropy_loss = (torch.stack(memory.log_probs) * torch.exp(torch.stack(memory.log_probs))).mean()
        entropy_coef = max((Config().algorithm.entropy_ratio - (self.episode_num/Config().algorithm.batch_size) * Config().algorithm.entropy_decay), Config().algorithm.entropy_min)
        actor_loss = (-torch.stack(memory.log_probs)*advantage.detach()).mean() + entropy_loss * entropy_coef

        if Config().algorithm.grad_clip_val > 0:
            clip_grad_norm_(self.actor.parameters(), Config().algorithm.grad_clip_val)

        if not fisher:
            self.adam_critic.zero_grad()
            critic_loss.backward()
            self.adam_critic.step()

            self.adam_actor.zero_grad()
            actor_loss.backward()
            self.adam_actor.step()

            return critic_loss.item(), actor_loss.item(), entropy_loss.item()
        else:
            return critic_loss, actor_loss

        

    def estimate_fisher(self, loss):
        """Estimate diagonals of fisher information matrix"""
        critic_loss, actor_loss = loss
        task = self.trace_idx
        # Get fisher for critic model
        self.adam_critic.zero_grad()
        critic_loss.backward(retain_graph=True)
        self.fisher_critic[task] = [] 
        
        for p in self.critic.parameters():
            pg = p.grad.data.clone().pow(2)
            self.fisher_critic[task].append(pg)

        # Get fisher for actor model
        self.adam_actor.zero_grad()
        actor_loss.backward(retain_graph=True)
        self.fisher_actor[task] = []
        for p in self.actor.parameters():
            pg = p.grad.data.clone().pow(2)
            self.fisher_actor[task].append(pg)

    def sum_fisher_diagonals(self):
        """Sum the diagonals of the Fisher Information Matrix"""
        task = self.trace_idx
        actor_fisher_sum = 0
        critic_fisher_sum = 0
        
        for i, p in enumerate(self.critic.parameters()):
            l = Variable(self.fisher_critic[task][i])
            critic_fisher_sum += l.sum()
    
        for i, p in enumerate(self.actor.parameters()):
            l = Variable(self.fisher_actor[task][i])
            actor_fisher_sum += l.sum()

        self.critic_fisher_sum, self.actor_fisher_sum = critic_fisher_sum, actor_fisher_sum
        
    def load_fisher(self):
        """ Load last fisher from file"""
        path = Config().results.results_dir +"/"+Config().results.file_name+"_"+str(self.client_id)
        #ALPHA = 0.85
        SIZE = 10
        actor_fisher = np.zeros(SIZE)
        act_pos = 0
        critic_fisher = np.zeros(SIZE)
        cri_pos = 0
        with open(path + "_actor_fisher.csv", 'r') as file:
            rows = file.readlines()
            # TODO: moving average of the last 10!
            for row in rows:
                #actor_fisher_sum = (1 - ALPHA) * float(row) + ALPHA * actor_fisher_sum 
                actor_fisher[act_pos] = row
                act_pos = (act_pos + 1) % SIZE
        with open(path + "_critic_fisher.csv", 'r') as file:
            rows = file.readlines()
            for row in rows:
                #critic_fisher_sum = (1 - ALPHA) * float(row) + ALPHA * critic_fisher_sum
                critic_fisher[cri_pos] = row
                cri_pos = (cri_pos + 1) % SIZE
        
        return np.mean(actor_fisher), np.mean(critic_fisher)

    def load_model(self, filename=None, location=None):
        """Loading pre-trained model weights from a file."""
        #We will load actor and critic models here
        
        model_path = Config(
        ).params['model_path'] if location is None else location
        actor_model_name = 'actor_model'
        critic_model_name = 'critic_model'
        env_algorithm = self.env_name+ self.algorithm_name

        if filename is None:
            actor_filename = filename + '_actor'
            actor_model_path = f'{model_path}/{actor_filename}'
            critic_filename = filename + '_critic'
            critic_model_path = f'{model_path}/{critic_filename}'
        else:
            actor_model_path = f'{model_path}/{env_algorithm+actor_model_name}.pth'
            critic_model_path = f'{model_path}/{env_algorithm+critic_model_name}.pth'
    
        if self.client_id == 0:
            logging.info("[Server #%d] Loading models from %s, and %s.", os.getpid(),
                         actor_model_path, critic_model_path)
        else:
            logging.info("[Client #%d] Loading a model from %s, and %s.",
                         self.client_id, actor_model_path, critic_model_path)

        if self.client_id != 0:
           
            file_name = "%s_%s.npz" % ("training_status", str(self.client_id)) 
            file_path = os.path.join(model_path, file_name)
            data = np.load(file_path)
            self.episode_num = int((data['a'])[0])

            round_no_path = "%s_%s.npz" % ("training_status", str(0))
            round_file_path = os.path.join(model_path, round_no_path)
            data = np.load(round_file_path)
            self.round_no = int((data['a'])[0])
    
            self.actor.load_state_dict(torch.load(actor_model_path), strict=True)
            self.critic.load_state_dict(torch.load(critic_model_path), strict=True)

            #unsure if we need these
            self.adam_actor = torch.optim.Adam(self.actor.parameters(), lr=Config().algorithm.learning_rate)
            self.adam_critic = torch.optim.Adam(self.critic.parameters(), lr=Config().algorithm.learning_rate)


    def load_loss(self):
        path = Config().results.results_dir +"/"+Config().results.file_name+"_"+str(self.client_id)
        
        with open(path + "_actor_loss.csv", 'r') as file:
            rows = file.readlines()
            for row in rows:
                actor_loss = float(row)

        with open(path + "_critic_loss.csv", 'r') as file:
            rows = file.readlines()
            for row in rows:
                critic_loss = float(row)

        with open(path + "_entropy_loss.csv", 'r') as file:
            rows = file.readlines()
            for row in rows:
                entropy_loss = float(row)

        return actor_loss, critic_loss, entropy_loss

    def load_grads(self):
        path = Config().results.results_dir +"/"+Config().results.file_name+"_"+str(self.client_id)
        actor_grad= []
        critic_grad = []
        with open(path + "_actor_grad.csv", 'r') as file:
            rows = file.readlines()
            for row in rows:
                actor_grad = float(row)
        with open(path + "_critic_grad.csv", 'r') as file:
            rows = file.readlines()
            for row in rows:
                critic_grad = float(row)

        return actor_grad, critic_grad

    def save_metric(self, path, value, first = False):
        with open(path+".csv", 'w' if first else 'a') as filehandle:
            writer = csv.writer(filehandle)
            writer.writerow(value)

    def save_model(self, filename=None, location=None):
        """Saving the model to a file."""
        #We will save actor and critic models here
        """Saving the model to a file."""
        model_path = Config(
        ).params['model_path'] if location is None else location
        actor_model_name = 'actor_model'
        critic_model_name = 'critic_model'
        env_algorithm = self.env_name+ self.algorithm_name

        #call save loss here
        check_point_save = "checkpoint" in filename
        if not check_point_save:
            path = Config().results.results_dir +"/"+Config().results.file_name+"_"+str(self.client_id)
            self.save_loss(path)
    
        try:
            if not os.path.exists(model_path):
                os.makedirs(model_path)
        except FileExistsError:
            pass

        if filename is None:
           # model_path = f'{model_path}/{filename}'
           # model_filename = filename + _'model'
           # model path = Config().params stuff
           actor_filename = filename + '_actor'
           critic_filename = filename + '_critic'
           actor_model_path = f'{model_path}/{actor_filename}'
           critic_model_path = f'{model_path}/{critic_filename}'
        else:
            actor_model_path = f'{model_path}/{env_algorithm+actor_model_name}.pth'
            critic_model_path = f'{model_path}/{env_algorithm+critic_model_name}.pth'

        if self.model_state_dict is None:
            torch.save(self.actor.state_dict(), actor_model_path)
            torch.save(self.critic.state_dict(),critic_model_path)
        else:
            torch.save(self.actor_state_dict, actor_model_path)
            torch.save(self.critic_state_dict, critic_model_path)

        if self.client_id != 0:
            file_name = "%s_%s.npz" % ("training_status", str(self.client_id)) 
            file_path = os.path.join(model_path, file_name)
            np.savez(file_path, a=np.array([self.episode_num])) 

            self.round_no += 1
            round_no_path = "%s_%s.npz" % ("training_status", str(0))
            round_file_path = os.path.join(model_path, round_no_path)
            np.savez(round_file_path, a=np.array([self.round_no]))


        if self.client_id == 0:
            logging.info("[Server #%d] Saving models to %s, and %s.", os.getpid(),
                         actor_model_path, critic_model_path)
        else:
            logging.info("[Client #%d] Saving a model to %s, and %s.",
                         self.client_id, actor_model_path, critic_model_path)

    def save_loss(self, path):

        actor_loss_path = path+"_actor_loss.csv"
        critic_loss_path = path + "_critic_loss.csv"
        entropy_loss_path = path+"_entropy_loss.csv"

        #If it is the first iteration write OVER potnetially existing files, else append
        first_itr = self.episode_num <= Config().algorithm.max_round_episodes
        
        with open(actor_loss_path, 'w' if first_itr else 'a') as filehandle:
            writer = csv.writer(filehandle)
            writer.writerow([self.avg_actor_loss])

        with open(critic_loss_path, 'w' if first_itr else 'a') as filehandle:
            writer = csv.writer(filehandle)
            writer.writerow([self.avg_critic_loss])

        with open(entropy_loss_path, 'w' if first_itr else 'a') as filehandle:
            writer = csv.writer(filehandle)
            writer.writerow([self.avg_entropy_loss])


    async def server_test(self, testset, sampler=None, **kwargs):
        #We will return the average reward here
        avg_reward = self.evaluate_policy()
        self.server_reward = avg_reward
        file_name = "A2C_RL_SERVER"


        model_path = Config().params['model_path']
        round_no_path = "%s_%s.npz" % ("training_status", str(0))
        round_file_path = os.path.join(model_path, round_no_path)
        data = np.load(round_file_path)
        self.round_no = int((data['a'])[0])

        path = Config().results.results_dir +"/"+file_name
<<<<<<< HEAD

        with open(path+".csv", 'w' if self.round_no <= 1 else 'a') as filehandle:
=======
        
        #first_itr = self.episode_num <= Config().algorithm.max_round_episodes
        #the reason this doesn't work is because episode_num gets reset to 0 when we are in this function


        with open(path+".csv", 'w' if self.first_ittr_server else 'a') as filehandle:
>>>>>>> ac5f46f9
                writer = csv.writer(filehandle)
                writer.writerow(self.server_reward)
                
        self.first_ittr_server = False
        return sum(avg_reward)/len(avg_reward)

        
    def evaluate_policy(self, eval_episodes = 10):
        
        avg_rewards = []
        for trace_idx in range(3):
            avg_reward = 0
            for _ in range(eval_episodes):
                episode_reward = 0
                done = False
                state = self.env.reset(trace_idx=trace_idx, test= True)
                state = self.obs_normalizer.normalize(state)
                while not done:
                    probs = self.actor(self.t(state))
                    dist = torch.distributions.Categorical(probs=probs)
                    action = dist.sample()
                
                    next_state, reward, done, info = self.env.step(action.detach().data.numpy())
                    next_state = self.obs_normalizer.normalize(next_state)
                    state = next_state
                    episode_reward += reward

                avg_reward += episode_reward
            avg_reward /= eval_episodes
            print("------------------")
            print("Average Reward for client %s over trace %s is %s" % (str(self.client_id), str(trace_idx), str(avg_reward)))
            print("------------------")
            avg_rewards.append(avg_reward)
        return avg_rewards
        <|MERGE_RESOLUTION|>--- conflicted
+++ resolved
@@ -494,25 +494,13 @@
         self.server_reward = avg_reward
         file_name = "A2C_RL_SERVER"
 
-
-        model_path = Config().params['model_path']
-        round_no_path = "%s_%s.npz" % ("training_status", str(0))
-        round_file_path = os.path.join(model_path, round_no_path)
-        data = np.load(round_file_path)
-        self.round_no = int((data['a'])[0])
-
         path = Config().results.results_dir +"/"+file_name
-<<<<<<< HEAD
-
-        with open(path+".csv", 'w' if self.round_no <= 1 else 'a') as filehandle:
-=======
         
         #first_itr = self.episode_num <= Config().algorithm.max_round_episodes
         #the reason this doesn't work is because episode_num gets reset to 0 when we are in this function
 
 
         with open(path+".csv", 'w' if self.first_ittr_server else 'a') as filehandle:
->>>>>>> ac5f46f9
                 writer = csv.writer(filehandle)
                 writer.writerow(self.server_reward)
                 
