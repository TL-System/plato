--- conflicted
+++ resolved
@@ -16,18 +16,12 @@
 
 
 class Server(fedavg.Server):
-<<<<<<< HEAD
-    """A federated learning server using the FedAsync algorithm. """
-    def __init__(self, model=None, algorithm=None, trainer=None):
-        super().__init__(model=model, algorithm=algorithm, trainer=trainer)
-=======
     """A federated learning server using the FedAsync algorithm."""
 
     def __init__(self, model=None, datasource=None, algorithm=None, trainer=None):
         super().__init__(
             model=model, datasource=None, algorithm=algorithm, trainer=trainer
         )
->>>>>>> 5136c617
 
         # The hyperparameter of FedAsync with a range of (0, 1)
         self.mixing_hyperparam = 1
