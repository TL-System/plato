--- conflicted
+++ resolved
@@ -11,12 +11,6 @@
     # Should the clients compute test accuracy locally?
     do_test: false
 
-<<<<<<< HEAD
-    # Client simulation mode
-    simulation: true 
-
-=======
->>>>>>> be7c8622
     # Processors for outbound data payloads
     outbound_processors:
         - model_pruning
