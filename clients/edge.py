--- conflicted
+++ resolved
@@ -30,10 +30,10 @@
         """Additional client-specific processing on the server response."""
         if 'fedrl' in server_response:
             # Update the number of local aggregation rounds
-            Config().algorithm = Config().algorithm._replace(local_rounds=server_response['fedrl'])
+            Config().algorithm = Config().algorithm._replace(
+                local_rounds=server_response['fedrl'])
 
         if 'current_global_round' in server_response:
-<<<<<<< HEAD
             self.server.current_global_round = server_response[
                 'current_global_round']
         if 'local_epoch_num' in server_response:
@@ -42,11 +42,6 @@
                 int(self.client_id) - Config().clients.total_clients - 1]
             Config().trainer = Config().trainer._replace(
                 epochs=local_epoch_num)
-            print('Edge Server', self.client_id, 'local epoch',
-                  Config().trainer.epochs)
-=======
-            self.server.current_global_round = server_response['current_global_round']
->>>>>>> 2cfb6d0e
 
     async def train(self):
         """The aggregation workload on an edge client."""
